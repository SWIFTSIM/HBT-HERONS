--- conflicted
+++ resolved
@@ -145,17 +145,6 @@
 hbt_option(HBT_UNBIND_WITH_THERMAL_ENERGY UNBIND_WITH_THERMAL_ENERGY "Enable use of thermal energy when unbinding" OFF)
 
 #
-# Make an object library with all HBT source files except the top level program.
-# This makes a bundle of .o files which we can reuse when compiling unit tests.
-#
-add_library(hbtfuncs OBJECT ${HBT_SRC})
-
-#
-<<<<<<< HEAD
-# HBT executable
-#
-add_executable(HBT HBT.cpp $<TARGET_OBJECTS:hbtfuncs>)
-=======
 # Determine if we're going to output git revision info
 #
 set(HAVE_GIT 0)
@@ -177,19 +166,24 @@
   add_custom_command(
     OUTPUT ${GIT_VERSION_INFO_FILE}
     COMMAND /bin/sh ${CMAKE_BINARY_DIR}/git_version_info.sh > ${GIT_VERSION_INFO_FILE}
-    DEPENDS HBT.cpp hbtfuncs ${CMAKE_BINARY_DIR}/git_version_info.sh CMakeLists.txt 
+    DEPENDS HBT.cpp ${HBT_SRC} ${CMAKE_BINARY_DIR}/git_version_info.sh CMakeLists.txt 
             ${CMAKE_SOURCE_DIR}/.git/HEAD ${CMAKE_SOURCE_DIR}/.git/index
     WORKING_DIRECTORY ${CMAKE_SOURCE_DIR}
-    )
+  )
   add_definitions(-DHAVE_GIT)
 endif(STORE_REVISION_INFO)
 include_directories(${CMAKE_SOURCE_DIR})
 
 #
+# Make an object library with all HBT source files except the top level program.
+# This makes a bundle of .o files which we can reuse when compiling unit tests.
+#
+add_library(hbtfuncs OBJECT ${HBT_SRC} ${GIT_VERSION_INFO_FILE})
+
+#
 # HBT executable
 #
-add_executable(HBT HBT.cpp ${GIT_VERSION_INFO_FILE} $<TARGET_OBJECTS:hbtfuncs>)
->>>>>>> 0b8c18e7
+add_executable(HBT HBT.cpp $<TARGET_OBJECTS:hbtfuncs>)
 target_link_libraries(HBT ${MPI_C_LIBRARIES} ${MPI_CXX_LIBRARIES} ${HDF5_C_LIBRARIES} ${HDF5_HL_LIBRARIES} ${GSL_LIBRARIES})
 
 #
