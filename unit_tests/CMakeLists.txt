--- conflicted
+++ resolved
@@ -30,12 +30,9 @@
     test_build_pos_vel
     test_argsort
     test_sort_by_hash
-<<<<<<< HEAD
     test_neighbour_search
     test_multi_neighbour_search
-=======
     test_omp_vector_reductions
->>>>>>> 492ab80c
   )
 
   add_executable(${TEST_NAME} ${TEST_NAME}.cpp $<TARGET_OBJECTS:hbtfuncs> $<TARGET_OBJECTS:testfuncs>)
