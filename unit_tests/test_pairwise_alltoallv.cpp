--- conflicted
+++ resolved
@@ -14,7 +14,6 @@
   int comm_rank;
   MPI_Comm_rank(MPI_COMM_WORLD, &comm_rank);
 
-<<<<<<< HEAD
   // Set up repeatable RNG with different seed on each rank
   std::mt19937 rng;
   rng.seed(comm_rank);
@@ -84,54 +83,6 @@
       for(int i=recvdispls[src]; i<recvdispls[src]+recvcounts[src]; i+=1) {
         verify(recvbuf[i] == src+1000*comm_rank);
       }
-=======
-  // Make an array of counts for other processors
-  std::vector<int> sendcounts(comm_size);
-  for (int i = 0; i < comm_size; i += 1)
-  {
-    sendcounts[i] = 100 + comm_rank * 50;
-  }
-
-  // Allocate the send buffer
-  int nr_local_elements = 0;
-  for (auto n : sendcounts)
-    nr_local_elements += n;
-  std::vector<int> sendbuf(nr_local_elements);
-
-  // Populate the send buffer with index of the source and destination ranks
-  int offset = 0;
-  for (int dest = 0; dest < comm_size; dest += 1)
-  {
-    for (int i = 0; i < sendcounts[dest]; i += 1)
-    {
-      sendbuf[offset] = comm_rank + 1000 * dest;
-      offset += 1;
-    }
-  }
-
-  // Compute receive counts and displacements
-  std::vector<int> senddispls(comm_size);
-  std::vector<int> recvcounts(comm_size);
-  std::vector<int> recvdispls(comm_size);
-  ExchangeCounts(sendcounts, senddispls, recvcounts, recvdispls, MPI_COMM_WORLD);
-
-  // Allocate receive buffer
-  int nr_recv = 0;
-  for (auto n : recvcounts)
-    nr_recv += n;
-  std::vector<int> recvbuf(nr_recv);
-
-  // Exchange data
-  Pairwise_Alltoallv(sendbuf, sendcounts, senddispls, MPI_INT, recvbuf, recvcounts, recvdispls, MPI_INT,
-                     MPI_COMM_WORLD);
-
-  // Verify result
-  for (int src = 0; src < comm_size; src += 1)
-  {
-    for (int i = recvdispls[src]; i < recvdispls[src] + recvcounts[src]; i += 1)
-    {
-      verify(recvbuf[i] == src + 1000 * comm_rank);
->>>>>>> cf47fb08
     }
   }
 
