--- conflicted
+++ resolved
@@ -14,12 +14,8 @@
 #CXXFLAGS+=-DMPICH_IGNORE_CXX_SEEK -DMPICH_SKIP_MPICXX  -idirafter /usr/include/linux #to work around intel compiler bugs
 #CXXFLAGS+=-xHost #to get it runnable on cosma-e 
 LDLIBS+=$(HDFLIB) $(OMPFLAG) $(GSLLIB) $(BOOSTLIB)
-<<<<<<< HEAD
+LDFLAGS+=-g
 #LINK.o=$(LINK.cpp)
-=======
-<!-- LINK.o=$(LINK.cpp) -->
-LDFLAGS+=-g
->>>>>>> 0b29eea8
 
 ifneq (,$(filter $(CXX),mpic++ mpicxx mpiCC))
 BASECXX=$(shell $(CXX) -show|cut -c1-3)
