--- conflicted
+++ resolved
@@ -1,23 +1,15 @@
 ## HBT-HERONS
 
-<<<<<<< HEAD
-New version of the HBT+ history-based subhalo finder. This new version includes new additions to the code:
-=======
 HBT-HERONS (**H**ierarchical **B**ound **T**racing - **H**ydro-**E**nabled **R**etrieval of **O**bjects in **N**umerical **S**imulations) is a new version of the HBT+ history-based subhalo finder. This new version includes new additions to the code:
->>>>>>> ddc36382
 
  - Compatibility with [SWIFT](https://swift.strw.leidenuniv.nl/) outputs.
  - Improved tracking of subhaloes in hydrodynamical and dark matter-only simulations.
  - Better domain decomposition, which was required to run on the large-scale [FLAMINGO](https://flamingo.strw.leidenuniv.nl/) simulations.
 
-<<<<<<< HEAD
-Documentation on how to compile, run and analyse the outputs of HBT-HERONS is available on the [official documentation page](https://hbt-herons.strw.leidenuniv.nl/).
-=======
 Documentation on how to compile, run and analyse the outputs of HBT-HERONS is available on the [official documentation page](https://hbt-herons.strw.leidenuniv.nl/).
 
 If you use HBT-HERONS catalogues in your work, please cite the following papers:
 
  * [Assessing subhalo finders in cosmological hydrodynamical simulations](https://ui.adsabs.harvard.edu/abs/2025arXiv250206932F/abstract)
  * [HBT+: an improved code for finding subhaloes and building merger trees in cosmological simulations](https://ui.adsabs.harvard.edu/abs/2018MNRAS.474..604H/abstract)
- * [Resolving subhaloes' lives with the Hierarchical Bound-Tracing algorithm](https://ui.adsabs.harvard.edu/abs/2012MNRAS.427.2437H/abstract)
->>>>>>> ddc36382
+ * [Resolving subhaloes' lives with the Hierarchical Bound-Tracing algorithm](https://ui.adsabs.harvard.edu/abs/2012MNRAS.427.2437H/abstract)