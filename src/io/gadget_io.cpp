using namespace std;
#include <iostream>
#include <numeric>
// #include <iomanip>
#include <assert.h>
#include <chrono>
#include <cstdio>
#include <cstdlib>
#include <sstream>
#include <string>
#include <typeinfo>

#include "../mymath.h"
#include "../snapshot.h"
#include "gadget_io.h"

void GadgetHeader_t::create_MPI_type(MPI_Datatype &dtype)
{
  /*to create the struct data type for communication*/
<<<<<<< HEAD
  GadgetHeader_t &p = *this;
#define NumAttr 13
  MPI_Datatype oldtypes[NumAttr];
  int blockcounts[NumAttr];
  MPI_Aint offsets[NumAttr], origin, extent;

  MPI_Get_address(&p, &origin);
  MPI_Get_address((&p) + 1, &extent); // to get the extent of s
  extent -= origin;

  int i = 0;
#define RegisterAttr(x, type, count)                                                                                   \
  {                                                                                                                    \
    MPI_Get_address(&(p.x), offsets + i);                                                                              \
    offsets[i] -= origin;                                                                                              \
    oldtypes[i] = type;                                                                                                \
    blockcounts[i] = count;                                                                                            \
    i++;                                                                                                               \
  }
  RegisterAttr(npart, MPI_INT, TypeMax);
  RegisterAttr(mass, MPI_DOUBLE, TypeMax);
  RegisterAttr(ScaleFactor, MPI_DOUBLE, 1);
  RegisterAttr(redshift, MPI_DOUBLE, 1);
  RegisterAttr(flag_sfr, MPI_INT, 1);
  RegisterAttr(flag_feedback, MPI_INT, 1);
  RegisterAttr(npartTotal, MPI_UNSIGNED, 1);
  RegisterAttr(flag_cooling, MPI_INT, 1);
  RegisterAttr(num_files, MPI_INT, 1);
  RegisterAttr(BoxSize, MPI_DOUBLE, 1);
  RegisterAttr(OmegaM0, MPI_DOUBLE, 1);
  RegisterAttr(OmegaLambda0, MPI_DOUBLE, 1);
  RegisterAttr(HubbleParam, MPI_DOUBLE, 1);
#undef RegisterAttr
  assert(i == NumAttr);

  MPI_Type_create_struct(NumAttr, blockcounts, offsets, oldtypes, &dtype);
  MPI_Type_create_resized(dtype, (MPI_Aint)0, extent, &dtype);
=======
  GadgetHeader_t &p=*this;
  #define NumAttr 13
  MPI_Datatype oldtypes[NumAttr];
  int blockcounts[NumAttr];
  MPI_Aint   offsets[NumAttr], origin,extent;

  MPI_Get_address(&p,&origin);
  MPI_Get_address((&p)+1,&extent);//to get the extent of s
  extent-=origin;

  int i=0;
  #define RegisterAttr(x, type, count) {MPI_Get_address(&(p.x), offsets+i); offsets[i]-=origin; oldtypes[i]=type; blockcounts[i]=count; i++;}
  RegisterAttr(npart, MPI_INT, TypeMax)
  RegisterAttr(mass, MPI_DOUBLE, TypeMax)
  RegisterAttr(ScaleFactor, MPI_DOUBLE, 1)
  RegisterAttr(redshift, MPI_DOUBLE, 1)
  RegisterAttr(flag_sfr, MPI_INT, 1)
  RegisterAttr(flag_feedback, MPI_INT, 1)
  RegisterAttr(npartTotal, MPI_UNSIGNED, TypeMax) //bugfix 2023/04/11
  RegisterAttr(flag_cooling, MPI_INT, 1)
  RegisterAttr(num_files, MPI_INT, 1)
  RegisterAttr(BoxSize, MPI_DOUBLE, 1)
  RegisterAttr(OmegaM0, MPI_DOUBLE, 1)
  RegisterAttr(OmegaLambda0, MPI_DOUBLE, 1)
  RegisterAttr(HubbleParam, MPI_DOUBLE, 1)
  #undef RegisterAttr
  assert(i==NumAttr);

  MPI_Type_create_struct(NumAttr,blockcounts,offsets,oldtypes, &dtype);
  MPI_Type_create_resized(dtype,(MPI_Aint)0, extent, &dtype);
>>>>>>> eada82e6
  MPI_Type_commit(&dtype);
#undef NumAttr
}

GadgetReader_t::GadgetReader_t(MpiWorker_t &world, int snapshot_id, vector<Particle_t> &particles,
                               Cosmology_t &cosmology)
  : SnapshotId(snapshot_id), Particles(particles), Cosmology(cosmology), Header()
{
  NeedByteSwap = false;
  IntTypeSize = 0;
  RealTypeSize = 0;
  Load(world);
}

#define myfread(buf, size, count, fp) fread_swap(buf, size, count, fp, NeedByteSwap)
#define SkipPositionBlock(fp) SkipFortranBlock(fp, NeedByteSwap)
#define SkipVelocityBlock(fp) SkipFortranBlock(fp, NeedByteSwap)
#define SkipIdBlock(fp) SkipFortranBlock(fp, NeedByteSwap)
#define ReadBlockSize(a) myfread(&a, sizeof(a), 1, fp)
void GadgetReader_t::GetGadgetFileName(int ifile, string &filename)
{
  FILE *fp;
  char buf[1024];

<<<<<<< HEAD
  sprintf(buf, "%s/snapdir_%03d/%s_%03d.%d", HBTConfig.SnapshotPath.c_str(), SnapshotId,
          HBTConfig.SnapshotFileBase.c_str(), SnapshotId, ifile);
  if (ifile == 0)
    if (!file_exist(buf))
      sprintf(buf, "%s/%s_%03d", HBTConfig.SnapshotPath.c_str(), HBTConfig.SnapshotFileBase.c_str(),
              SnapshotId); // try the other convention
  if (!file_exist(buf))
    sprintf(buf, "%s/%s_%03d.%d", HBTConfig.SnapshotPath.c_str(), HBTConfig.SnapshotFileBase.c_str(), SnapshotId,
            ifile); // try the other convention
  if (!file_exist(buf))
    sprintf(buf, "%s/%d/%s.%d", HBTConfig.SnapshotPath.c_str(), SnapshotId, HBTConfig.SnapshotFileBase.c_str(),
            ifile); // for BJL's RAMSES output
  if (!file_exist(buf))
=======
  sprintf(buf,"%s/snapdir_%03d/%s_%03d.%d",HBTConfig.SnapshotPath.c_str(),SnapshotId,HBTConfig.SnapshotFileBase.c_str(),SnapshotId,ifile);
  if(ifile==0)
	if(!file_exist(buf)) sprintf(buf,"%s/%s_%03d",HBTConfig.SnapshotPath.c_str(),HBTConfig.SnapshotFileBase.c_str(),SnapshotId); //try the other convention
  if(!file_exist(buf)) sprintf(buf,"%s/%s_%03d.%d",HBTConfig.SnapshotPath.c_str(),HBTConfig.SnapshotFileBase.c_str(),SnapshotId,ifile); //try the other convention
  if(!file_exist(buf)) sprintf(buf,"%s/%d/%s.%d",HBTConfig.SnapshotPath.c_str(),SnapshotId,HBTConfig.SnapshotFileBase.c_str(),ifile);//for BJL's RAMSES output
  if(!file_exist(buf))
>>>>>>> eada82e6
  {
    cerr << "Failed to find a snapshot file at " << buf << endl;
    exit(1);
  }
  filename = buf;
}
bool GadgetReader_t::ReadGadgetFileHeader(FILE *fp, GadgetHeader_t &header)
{
  // read the header part, assign header extensions, and check byteorder
  int headersize(SNAPSHOT_HEADER_SIZE), headersize_byteswap(SNAPSHOT_HEADER_SIZE);
  swap_Nbyte(&headersize_byteswap, 1, sizeof(headersize_byteswap));

  bool NeedByteSwap;
  int dummy, dummy2;
  size_t tmp_size = fread(&dummy, sizeof(dummy), 1, fp);
  if (dummy == headersize)
    NeedByteSwap = false;
  else if (dummy == headersize_byteswap)
    NeedByteSwap = true;
  else
  {
    cerr << "endianness check failed for header\n file format not expected:" << dummy << " not match headersize "
         << headersize << " or " << headersize_byteswap << endl
         << flush;
    exit(1);
  }
<<<<<<< HEAD
  dummy = headersize;

  myfread(header.npart, sizeof(int), TypeMax, fp);
  myfread(header.mass, sizeof(double), TypeMax, fp);
  myfread(&header.ScaleFactor, sizeof(double), 1, fp);
  myfread(&header.redshift, sizeof(double), 1, fp);
  myfread(&header.flag_sfr, sizeof(int), 1, fp);
  myfread(&header.flag_feedback, sizeof(int), 1, fp);
  myfread(header.npartTotal, sizeof(int), TypeMax, fp);
  myfread(&header.flag_cooling, sizeof(int), 1, fp);
  myfread(&header.num_files, sizeof(int), 1, fp);
  myfread(&header.BoxSize, sizeof(double), 1, fp);
  myfread(&header.OmegaM0, sizeof(double), 1, fp);
  myfread(&header.OmegaLambda0, sizeof(double), 1, fp);
  myfread(&header.HubbleParam, sizeof(double), 1, fp);
  fseek(fp, headersize + sizeof(int), SEEK_SET);
  myfread(&dummy2, sizeof(dummy2), 1, fp);
  if (dummy != dummy2)
  {
    fprintf(stderr, "error!record brackets not match for header!\t%d,%d\n", dummy, dummy2);
    exit(1);
  }

#ifdef MAJOR_MERGER_PATCH
  /*work around for the buggy non-conforming major-merger snapshot*/
  header.num_files = 1;
  header.BoxSize = 250.;
=======
  dummy=headersize;

  myfread(header.npart,sizeof(int),TypeMax,fp);
  myfread(header.mass,sizeof(double),TypeMax,fp);
  myfread(&header.ScaleFactor,sizeof(double),1,fp);
  myfread(&header.redshift,sizeof(double),1,fp);
  myfread(&header.flag_sfr,sizeof(int),1,fp);
  myfread(&header.flag_feedback,sizeof(int),1,fp);
  myfread(header.npartTotal,sizeof(int),TypeMax,fp);
  myfread(&header.flag_cooling,sizeof(int),1,fp);
  myfread(&header.num_files,sizeof(int),1,fp);
  myfread(&header.BoxSize,sizeof(double),1,fp);
  myfread(&header.OmegaM0,sizeof(double),1,fp);
  myfread(&header.OmegaLambda0,sizeof(double),1,fp);
  myfread(&header.HubbleParam,sizeof(double),1,fp);
  fseek(fp,headersize+sizeof(int),SEEK_SET);
  myfread(&dummy2,sizeof(dummy2),1,fp);
  if(dummy!=dummy2)
  {
	fprintf(stderr,"error!record brackets not match for header!\t%d,%d\n",dummy,dummy2);
	exit(1);
  }

#ifdef MAJOR_MERGER_PATCH
/*work around for the buggy non-conforming major-merger snapshot*/
  header.num_files=1;
  header.BoxSize=250.;
>>>>>>> eada82e6
#endif

  return NeedByteSwap;
}

HBTInt GadgetReader_t::ReadGadgetNumberOfParticles(int ifile)
{
  FILE *fp;
  string filename;
  GetGadgetFileName(ifile, filename);
  myfopen(fp, filename.c_str(), "r");
  GadgetHeader_t header;
  ReadGadgetFileHeader(fp, header);
  fclose(fp);
  HBTInt np = 0;
#ifdef DM_ONLY
  np = header.npart[TypeDM];
#else
  for (int i = 0; i < TypeMax; i++)
    np += header.npart[i];
#endif
  return np;
}

void GadgetReader_t::LoadGadgetHeader(int ifile)
{
  // read the header part, assign header extensions, and check byteorder

  FILE *fp;
  string filename;
<<<<<<< HEAD
  GetGadgetFileName(ifile, filename);

  myfopen(fp, filename.c_str(), "r");
  NeedByteSwap = ReadGadgetFileHeader(fp, Header);

  if ((HBTReal)Header.BoxSize != HBTConfig.BoxSize)
=======
  GetGadgetFileName( ifile, filename);

  myfopen(fp, filename.c_str(), "r");
  NeedByteSwap=ReadGadgetFileHeader(fp, Header);

  if((HBTReal)Header.BoxSize!=HBTConfig.BoxSize)
>>>>>>> eada82e6
  {
    cerr << "BoxSize not match input: read " << Header.BoxSize << "; expect " << HBTConfig.BoxSize << endl;
    cerr << "Maybe the length unit differ? Expected unit: " << HBTConfig.LengthInMpch << " Mpc/h\n";
    exit(1);
  }

<<<<<<< HEAD
  // set datatypes
  HBTInt NumPartInFile = 0;
  for (int i = 0; i < TypeMax; i++)
    NumPartInFile += Header.npart[i];
  int blocksize = SkipPositionBlock(fp);
  RealTypeSize = blocksize / NumPartInFile / 3;
  assert(sizeof(float) == RealTypeSize || sizeof(double) == RealTypeSize);
  blocksize = SkipVelocityBlock(fp);
  assert(blocksize == RealTypeSize * NumPartInFile * 3);
  if (sizeof(HBTReal) < RealTypeSize)
    cerr << "WARNING: loading size " << RealTypeSize << " float in snapshot with size " << sizeof(HBTReal)
         << " float in HBT. possible loss of accuracy.\n Please use ./HBTdouble unless you know what you are doing.";

  if (HBTConfig.SnapshotHasIdBlock)
=======
  //set datatypes
  HBTInt NumPartInFile=0;
  for(int i=0;i<TypeMax;i++)
	NumPartInFile+=Header.npart[i];
  int blocksize=SkipPositionBlock(fp);
  RealTypeSize=blocksize/NumPartInFile/3;
  assert(sizeof(float)==RealTypeSize||sizeof(double)==RealTypeSize);
  blocksize=SkipVelocityBlock(fp);
  assert(blocksize==RealTypeSize*NumPartInFile*3);
  if(sizeof(HBTReal)<RealTypeSize)
	cerr<<"WARNING: loading size "<<RealTypeSize<<" float in snapshot with size "<<sizeof(HBTReal)<<" float in HBT. possible loss of accuracy.\n Please use ./HBTdouble unless you know what you are doing.";

  if(HBTConfig.SnapshotHasIdBlock)
>>>>>>> eada82e6
  {
    blocksize = SkipIdBlock(fp);
    IntTypeSize = blocksize / NumPartInFile;
    assert(sizeof(int) == IntTypeSize || sizeof(long) == IntTypeSize);
    assert(sizeof(HBTInt) >= IntTypeSize);
    // 	if(sizeof(HBTInt)<IntTypeSize)
    // 	  cerr<<"WARNING: loading size "<<IntTypeSize<<" integer in snapshot with size "<<sizeof(HBTInt)<<" int in HBT.
    // possible data overflow.\n Please use ./HBTdouble unless you know what you are doing.";
  }

  fclose(fp);

<<<<<<< HEAD
  // npartTotal is not reliable
  HBTInt np = 0;
  for (int iFile = 0; iFile < Header.num_files; iFile++)
=======
  //npartTotal is not reliable
  HBTInt np=0;
  for(int iFile=0;iFile<Header.num_files;iFile++)
>>>>>>> eada82e6
  {
    int n = ReadGadgetNumberOfParticles(iFile);
    NumberOfParticleInFiles.push_back(n);
    OffsetOfParticleInFiles.push_back(np);
    np += n;
  }
}

void GadgetReader_t::Load(MpiWorker_t &world)
{
<<<<<<< HEAD
  const int root = 0;
  if (world.rank() == root)
=======
  const int root=0;
  if(world.rank()==root)
>>>>>>> eada82e6
    LoadGadgetHeader();
  MPI_Datatype MPI_GadgetHeader_t;
  GadgetHeader_t().create_MPI_type(MPI_GadgetHeader_t);
  MPI_Bcast(&Header, 1, MPI_GadgetHeader_t, root, world.Communicator);
  MPI_Type_free(&MPI_GadgetHeader_t);
  world.SyncAtomBool(NeedByteSwap, root);
  world.SyncAtom(IntTypeSize, MPI_INT, root);
  world.SyncAtom(RealTypeSize, MPI_INT, root);
  world.SyncContainer(NumberOfParticleInFiles, MPI_HBT_INT, root);
  world.SyncContainer(OffsetOfParticleInFiles, MPI_HBT_INT, root);

  Cosmology.Set(Header.ScaleFactor, Header.OmegaM0, Header.OmegaLambda0);
#ifdef DM_ONLY
//   Cosmology.ParticleMass=Header.mass[TypeDM];
#endif

  HBTInt nfiles_skip, nfiles_end;
  AssignTasks(world.rank(), world.size(), Header.num_files, nfiles_skip, nfiles_end);
  {
    HBTInt np = 0;
    np = accumulate(NumberOfParticleInFiles.begin() + nfiles_skip, NumberOfParticleInFiles.begin() + nfiles_end, np);
    Particles.reserve(np);
  }

<<<<<<< HEAD
  for (int i = 0, ireader = 0; i < world.size(); i++, ireader++)
  {
    if (ireader == HBTConfig.MaxConcurrentIO)
    {
      ireader = 0;                     // reset reader count
      MPI_Barrier(world.Communicator); // wait for every thread to arrive.
    }
    if (i == world.rank()) // read
    {
      for (int iFile = nfiles_skip; iFile < nfiles_end; iFile++)
        ReadGadgetFile(iFile);
    }
  }
=======
  for(int i=0, ireader=0;i<world.size();i++, ireader++)
  {
	if(ireader==HBTConfig.MaxConcurrentIO)
	{
	  ireader=0;//reset reader count
	  MPI_Barrier(world.Communicator);//wait for every thread to arrive.
	}
	if(i==world.rank())//read
	{
	  for(int iFile=nfiles_skip; iFile<nfiles_end; iFile++)
		ReadGadgetFile(iFile);
	}
  }

//   cout<<" ( "<<Header.num_files<<" total files ) : "<<Particles.size()<<" particles loaded."<<endl;
}
>>>>>>> eada82e6

  //   cout<<" ( "<<Header.num_files<<" total files ) : "<<Particles.size()<<" particles loaded."<<endl;
}

#define ReadScalarBlock(dtype, Attr)                                                                                   \
  {                                                                                                                    \
    FortranBlock<dtype> block(fp, n_read, n_skip, NeedByteSwap);                                                       \
    for (HBTInt i = 0; i < n_read; i++)                                                                                \
      NewParticles[i].Attr = block[i];                                                                                 \
  }

#define ReadXYZBlock(dtype, Attr)                                                                                      \
  {                                                                                                                    \
    FortranBlock<dtype> block(fp, n_read * 3, n_skip * 3, NeedByteSwap);                                               \
    auto pblock = block.data_reshape();                                                                                \
    for (HBTInt i = 0; i < n_read; i++)                                                                                \
      for (int j = 0; j < 3; j++)                                                                                      \
        NewParticles[i].Attr[j] = pblock[i][j];                                                                        \
  }

#ifndef DM_ONLY
// only read when there is such a block
#define ReadMassBlock(dtype)                                                                                           \
  {                                                                                                                    \
    size_t n_read_mass = 0;                                                                                            \
    vector<HBTInt> offset_mass(TypeMax);                                                                               \
    for (int itype = 0; itype < TypeMax; itype++)                                                                      \
      if (MassDataPresent(itype))                                                                                      \
      {                                                                                                                \
        offset_mass[itype] = n_read_mass;                                                                              \
        n_read_mass += header.npart[itype];                                                                            \
      }                                                                                                                \
    FortranBlock<dtype> block;                                                                                         \
    if (n_read_mass)                                                                                                   \
      block.Read(fp, n_read_mass, n_skip, NeedByteSwap);                                                               \
    for (int itype = 0; itype < TypeMax; itype++)                                                                      \
    {                                                                                                                  \
      auto p = NewParticles + offset[itype];                                                                           \
      const dtype *pblock = block.data() + offset_mass[itype];                                                         \
      if (MassDataPresent(itype))                                                                                      \
        for (HBTInt i = 0; i < header.npart[itype]; i++)                                                               \
          p[i].Mass = pblock[i];                                                                                       \
      else                                                                                                             \
      {                                                                                                                \
        auto m = header.mass[itype];                                                                                   \
        for (HBTInt i = 0; i < header.npart[itype]; i++)                                                               \
          p[i].Mass = m;                                                                                               \
      }                                                                                                                \
    }                                                                                                                  \
  }
#else
#define ReadMassBlock(dtype)                                                                                           \
  {                                                                                                                    \
    if (MassDataPresent(TypeDM))                                                                                       \
    {                                                                                                                  \
      size_t offset_mass = 0;                                                                                          \
      for (int itype = 0; itype < TypeDM; itype++)                                                                     \
        if (MassDataPresent(itype))                                                                                    \
          offset_mass += header.npart[itype];                                                                          \
      FortranBlock<dtype> block(fp, n_read, offset_mass, NeedByteSwap);                                                \
      for (HBTInt i = 0; i < n_read; i++)                                                                              \
        NewParticles[i].Mass = block[i];                                                                               \
    }                                                                                                                  \
    else                                                                                                               \
    {                                                                                                                  \
      auto m = header.mass[TypeDM];                                                                                    \
      for (HBTInt i = 0; i < n_read; i++)                                                                              \
        NewParticles[i].Mass = m;                                                                                      \
    }                                                                                                                  \
  }
#endif

#define ReadEnergyBlock(dtype)                                                                                         \
  {                                                                                                                    \
    FortranBlock<dtype> block(fp, header.npart[0], 0, NeedByteSwap);                                                   \
    for (HBTInt i = 0; i < header.npart[0]; i++)                                                                       \
      NewParticles[i].InternalEnergy = block[i];                                                                       \
  }

void GadgetReader_t::ReadGadgetFile(int iFile)
{
  FILE *fp;
  string filename;
  GetGadgetFileName(iFile, filename);
  myfopen(fp, filename.c_str(), "r");
  GadgetHeader_t header;
  ReadGadgetFileHeader(fp, header);
#ifdef DM_ONLY
  size_t n_read = header.npart[TypeDM], n_skip = accumulate(header.npart, header.npart + TypeDM, size_t(0));
#else
  size_t n_read = accumulate(begin(header.npart), end(header.npart), (size_t)0), n_skip = 0;
#endif
  vector<HBTInt> offset(TypeMax);
  CompileOffsets(begin(header.npart), end(header.npart), offset.begin());

<<<<<<< HEAD
  Particles.resize(Particles.size() + n_read);
  const auto NewParticles = Particles.end() - n_read;

  if (RealTypeSize == 4)
  {
    ReadXYZBlock(float, ComovingPosition) ReadXYZBlock(float, PhysicalVelocity)
  }
=======
  Particles.resize(Particles.size()+n_read);
  const auto NewParticles=Particles.end()-n_read;

	if(RealTypeSize==4)
	{
	  ReadXYZBlock(float, ComovingPosition)
	  ReadXYZBlock(float, PhysicalVelocity)
	}
	else
	{
	  ReadXYZBlock(double, ComovingPosition)
	  ReadXYZBlock(double, PhysicalVelocity)
	}

	if(HBTConfig.PeriodicBoundaryOn)//regularize coord
	{
	  HBTReal boxsize=HBTConfig.BoxSize;
	  for(HBTInt i=0;i<n_read;i++)
		for(int j=0;j<3;j++)
		  NewParticles[i].ComovingPosition[j]=position_modulus(NewParticles[i].ComovingPosition[j], boxsize);
	}

	HBTReal velocity_scale=sqrt(Header.ScaleFactor);
	for(HBTInt i=0;i<n_read;i++)
	  for(int j=0;j<3;j++)
		NewParticles[i].PhysicalVelocity[j]*=velocity_scale;

	if(HBTConfig.SnapshotHasIdBlock)
	{
	  if(HBTConfig.ParticleIdRankStyle)
	  {
		cout<<"Error: ParticleIdRankStyle not implemented yet\n";
		exit(1);
	  }

	  if(IntTypeSize==4)
	  {
		if(HBTConfig.SnapshotIdUnsigned)//unsigned int
		  ReadScalarBlock(unsigned, Id)
		else
		  ReadScalarBlock(int, Id)
	  }
	  else
		ReadScalarBlock(long, Id)
	}
	else
	{
	  HBTInt id_now=OffsetOfParticleInFiles[iFile];
	  for(HBTInt i=0;i<n_read;i++)
		NewParticles[i].Id=id_now+i;
	}

#define MassDataPresent(i) ((0==header.mass[i])&&(header.npartTotal[i]))
  if(RealTypeSize==4)
	ReadMassBlock(float)
>>>>>>> eada82e6
  else
  {
    ReadXYZBlock(double, ComovingPosition) ReadXYZBlock(double, PhysicalVelocity)
  }

  if (HBTConfig.PeriodicBoundaryOn) // regularize coord
  {
    HBTReal boxsize = HBTConfig.BoxSize;
    for (HBTInt i = 0; i < n_read; i++)
      for (int j = 0; j < 3; j++)
        NewParticles[i].ComovingPosition[j] = position_modulus(NewParticles[i].ComovingPosition[j], boxsize);
  }

  HBTReal velocity_scale = sqrt(Header.ScaleFactor);
  for (HBTInt i = 0; i < n_read; i++)
    for (int j = 0; j < 3; j++)
      NewParticles[i].PhysicalVelocity[j] *= velocity_scale;

  if (HBTConfig.SnapshotHasIdBlock)
  {
    if (IntTypeSize == 4)
    {
      if (HBTConfig.SnapshotIdUnsigned) // unsigned int
        ReadScalarBlock(unsigned, Id) else ReadScalarBlock(int, Id)
    }
    else
      ReadScalarBlock(long, Id)
  }
  else
  {
    HBTInt id_now = OffsetOfParticleInFiles[iFile];
    for (HBTInt i = 0; i < n_read; i++)
      NewParticles[i].Id = id_now + i;
  }

#define MassDataPresent(i) ((0 == header.mass[i]) && (header.npartTotal[i]))
  if (RealTypeSize == 4)
    ReadMassBlock(float) else ReadMassBlock(double)
#undef MassDataPresent

#ifndef DM_ONLY
#ifdef HAS_THERMAL_ENERGY
      if (RealTypeSize == 4) ReadEnergyBlock(float) else ReadEnergyBlock(double)
#endif

<<<<<<< HEAD
        for (int itype = 0; itype < TypeMax; ++itype)
    {
      auto p = NewParticles + offset[itype];
      for (HBTInt i = 0; i < header.npart[itype]; i++)
        p[i].Type = static_cast<ParticleType_t>(itype);
    }
=======
  for(int itype=0;itype<TypeMax;++itype)
  {
	auto p=NewParticles+offset[itype];
	for(HBTInt i=0;i<header.npart[itype];i++)
	  p[i].Type=static_cast<ParticleType_t>(itype);
  }
>>>>>>> eada82e6
#endif

  if (feof(fp))
  {
    cout << "Error: End-of-File when reading " << filename << endl;
    exit(1);
  }

  fclose(fp);
}<|MERGE_RESOLUTION|>--- conflicted
+++ resolved
@@ -17,7 +17,6 @@
 void GadgetHeader_t::create_MPI_type(MPI_Datatype &dtype)
 {
   /*to create the struct data type for communication*/
-<<<<<<< HEAD
   GadgetHeader_t &p = *this;
 #define NumAttr 13
   MPI_Datatype oldtypes[NumAttr];
@@ -55,38 +54,6 @@
 
   MPI_Type_create_struct(NumAttr, blockcounts, offsets, oldtypes, &dtype);
   MPI_Type_create_resized(dtype, (MPI_Aint)0, extent, &dtype);
-=======
-  GadgetHeader_t &p=*this;
-  #define NumAttr 13
-  MPI_Datatype oldtypes[NumAttr];
-  int blockcounts[NumAttr];
-  MPI_Aint   offsets[NumAttr], origin,extent;
-
-  MPI_Get_address(&p,&origin);
-  MPI_Get_address((&p)+1,&extent);//to get the extent of s
-  extent-=origin;
-
-  int i=0;
-  #define RegisterAttr(x, type, count) {MPI_Get_address(&(p.x), offsets+i); offsets[i]-=origin; oldtypes[i]=type; blockcounts[i]=count; i++;}
-  RegisterAttr(npart, MPI_INT, TypeMax)
-  RegisterAttr(mass, MPI_DOUBLE, TypeMax)
-  RegisterAttr(ScaleFactor, MPI_DOUBLE, 1)
-  RegisterAttr(redshift, MPI_DOUBLE, 1)
-  RegisterAttr(flag_sfr, MPI_INT, 1)
-  RegisterAttr(flag_feedback, MPI_INT, 1)
-  RegisterAttr(npartTotal, MPI_UNSIGNED, TypeMax) //bugfix 2023/04/11
-  RegisterAttr(flag_cooling, MPI_INT, 1)
-  RegisterAttr(num_files, MPI_INT, 1)
-  RegisterAttr(BoxSize, MPI_DOUBLE, 1)
-  RegisterAttr(OmegaM0, MPI_DOUBLE, 1)
-  RegisterAttr(OmegaLambda0, MPI_DOUBLE, 1)
-  RegisterAttr(HubbleParam, MPI_DOUBLE, 1)
-  #undef RegisterAttr
-  assert(i==NumAttr);
-
-  MPI_Type_create_struct(NumAttr,blockcounts,offsets,oldtypes, &dtype);
-  MPI_Type_create_resized(dtype,(MPI_Aint)0, extent, &dtype);
->>>>>>> eada82e6
   MPI_Type_commit(&dtype);
 #undef NumAttr
 }
@@ -111,7 +78,6 @@
   FILE *fp;
   char buf[1024];
 
-<<<<<<< HEAD
   sprintf(buf, "%s/snapdir_%03d/%s_%03d.%d", HBTConfig.SnapshotPath.c_str(), SnapshotId,
           HBTConfig.SnapshotFileBase.c_str(), SnapshotId, ifile);
   if (ifile == 0)
@@ -125,14 +91,6 @@
     sprintf(buf, "%s/%d/%s.%d", HBTConfig.SnapshotPath.c_str(), SnapshotId, HBTConfig.SnapshotFileBase.c_str(),
             ifile); // for BJL's RAMSES output
   if (!file_exist(buf))
-=======
-  sprintf(buf,"%s/snapdir_%03d/%s_%03d.%d",HBTConfig.SnapshotPath.c_str(),SnapshotId,HBTConfig.SnapshotFileBase.c_str(),SnapshotId,ifile);
-  if(ifile==0)
-	if(!file_exist(buf)) sprintf(buf,"%s/%s_%03d",HBTConfig.SnapshotPath.c_str(),HBTConfig.SnapshotFileBase.c_str(),SnapshotId); //try the other convention
-  if(!file_exist(buf)) sprintf(buf,"%s/%s_%03d.%d",HBTConfig.SnapshotPath.c_str(),HBTConfig.SnapshotFileBase.c_str(),SnapshotId,ifile); //try the other convention
-  if(!file_exist(buf)) sprintf(buf,"%s/%d/%s.%d",HBTConfig.SnapshotPath.c_str(),SnapshotId,HBTConfig.SnapshotFileBase.c_str(),ifile);//for BJL's RAMSES output
-  if(!file_exist(buf))
->>>>>>> eada82e6
   {
     cerr << "Failed to find a snapshot file at " << buf << endl;
     exit(1);
@@ -159,7 +117,6 @@
          << flush;
     exit(1);
   }
-<<<<<<< HEAD
   dummy = headersize;
 
   myfread(header.npart, sizeof(int), TypeMax, fp);
@@ -187,35 +144,6 @@
   /*work around for the buggy non-conforming major-merger snapshot*/
   header.num_files = 1;
   header.BoxSize = 250.;
-=======
-  dummy=headersize;
-
-  myfread(header.npart,sizeof(int),TypeMax,fp);
-  myfread(header.mass,sizeof(double),TypeMax,fp);
-  myfread(&header.ScaleFactor,sizeof(double),1,fp);
-  myfread(&header.redshift,sizeof(double),1,fp);
-  myfread(&header.flag_sfr,sizeof(int),1,fp);
-  myfread(&header.flag_feedback,sizeof(int),1,fp);
-  myfread(header.npartTotal,sizeof(int),TypeMax,fp);
-  myfread(&header.flag_cooling,sizeof(int),1,fp);
-  myfread(&header.num_files,sizeof(int),1,fp);
-  myfread(&header.BoxSize,sizeof(double),1,fp);
-  myfread(&header.OmegaM0,sizeof(double),1,fp);
-  myfread(&header.OmegaLambda0,sizeof(double),1,fp);
-  myfread(&header.HubbleParam,sizeof(double),1,fp);
-  fseek(fp,headersize+sizeof(int),SEEK_SET);
-  myfread(&dummy2,sizeof(dummy2),1,fp);
-  if(dummy!=dummy2)
-  {
-	fprintf(stderr,"error!record brackets not match for header!\t%d,%d\n",dummy,dummy2);
-	exit(1);
-  }
-
-#ifdef MAJOR_MERGER_PATCH
-/*work around for the buggy non-conforming major-merger snapshot*/
-  header.num_files=1;
-  header.BoxSize=250.;
->>>>>>> eada82e6
 #endif
 
   return NeedByteSwap;
@@ -246,28 +174,18 @@
 
   FILE *fp;
   string filename;
-<<<<<<< HEAD
   GetGadgetFileName(ifile, filename);
 
   myfopen(fp, filename.c_str(), "r");
   NeedByteSwap = ReadGadgetFileHeader(fp, Header);
 
   if ((HBTReal)Header.BoxSize != HBTConfig.BoxSize)
-=======
-  GetGadgetFileName( ifile, filename);
-
-  myfopen(fp, filename.c_str(), "r");
-  NeedByteSwap=ReadGadgetFileHeader(fp, Header);
-
-  if((HBTReal)Header.BoxSize!=HBTConfig.BoxSize)
->>>>>>> eada82e6
   {
     cerr << "BoxSize not match input: read " << Header.BoxSize << "; expect " << HBTConfig.BoxSize << endl;
     cerr << "Maybe the length unit differ? Expected unit: " << HBTConfig.LengthInMpch << " Mpc/h\n";
     exit(1);
   }
 
-<<<<<<< HEAD
   // set datatypes
   HBTInt NumPartInFile = 0;
   for (int i = 0; i < TypeMax; i++)
@@ -282,21 +200,6 @@
          << " float in HBT. possible loss of accuracy.\n Please use ./HBTdouble unless you know what you are doing.";
 
   if (HBTConfig.SnapshotHasIdBlock)
-=======
-  //set datatypes
-  HBTInt NumPartInFile=0;
-  for(int i=0;i<TypeMax;i++)
-	NumPartInFile+=Header.npart[i];
-  int blocksize=SkipPositionBlock(fp);
-  RealTypeSize=blocksize/NumPartInFile/3;
-  assert(sizeof(float)==RealTypeSize||sizeof(double)==RealTypeSize);
-  blocksize=SkipVelocityBlock(fp);
-  assert(blocksize==RealTypeSize*NumPartInFile*3);
-  if(sizeof(HBTReal)<RealTypeSize)
-	cerr<<"WARNING: loading size "<<RealTypeSize<<" float in snapshot with size "<<sizeof(HBTReal)<<" float in HBT. possible loss of accuracy.\n Please use ./HBTdouble unless you know what you are doing.";
-
-  if(HBTConfig.SnapshotHasIdBlock)
->>>>>>> eada82e6
   {
     blocksize = SkipIdBlock(fp);
     IntTypeSize = blocksize / NumPartInFile;
@@ -309,15 +212,9 @@
 
   fclose(fp);
 
-<<<<<<< HEAD
   // npartTotal is not reliable
   HBTInt np = 0;
   for (int iFile = 0; iFile < Header.num_files; iFile++)
-=======
-  //npartTotal is not reliable
-  HBTInt np=0;
-  for(int iFile=0;iFile<Header.num_files;iFile++)
->>>>>>> eada82e6
   {
     int n = ReadGadgetNumberOfParticles(iFile);
     NumberOfParticleInFiles.push_back(n);
@@ -328,13 +225,8 @@
 
 void GadgetReader_t::Load(MpiWorker_t &world)
 {
-<<<<<<< HEAD
   const int root = 0;
   if (world.rank() == root)
-=======
-  const int root=0;
-  if(world.rank()==root)
->>>>>>> eada82e6
     LoadGadgetHeader();
   MPI_Datatype MPI_GadgetHeader_t;
   GadgetHeader_t().create_MPI_type(MPI_GadgetHeader_t);
@@ -359,7 +251,6 @@
     Particles.reserve(np);
   }
 
-<<<<<<< HEAD
   for (int i = 0, ireader = 0; i < world.size(); i++, ireader++)
   {
     if (ireader == HBTConfig.MaxConcurrentIO)
@@ -373,24 +264,6 @@
         ReadGadgetFile(iFile);
     }
   }
-=======
-  for(int i=0, ireader=0;i<world.size();i++, ireader++)
-  {
-	if(ireader==HBTConfig.MaxConcurrentIO)
-	{
-	  ireader=0;//reset reader count
-	  MPI_Barrier(world.Communicator);//wait for every thread to arrive.
-	}
-	if(i==world.rank())//read
-	{
-	  for(int iFile=nfiles_skip; iFile<nfiles_end; iFile++)
-		ReadGadgetFile(iFile);
-	}
-  }
-
-//   cout<<" ( "<<Header.num_files<<" total files ) : "<<Particles.size()<<" particles loaded."<<endl;
-}
->>>>>>> eada82e6
 
   //   cout<<" ( "<<Header.num_files<<" total files ) : "<<Particles.size()<<" particles loaded."<<endl;
 }
@@ -486,74 +359,18 @@
   vector<HBTInt> offset(TypeMax);
   CompileOffsets(begin(header.npart), end(header.npart), offset.begin());
 
-<<<<<<< HEAD
   Particles.resize(Particles.size() + n_read);
   const auto NewParticles = Particles.end() - n_read;
 
   if (RealTypeSize == 4)
   {
-    ReadXYZBlock(float, ComovingPosition) ReadXYZBlock(float, PhysicalVelocity)
-  }
-=======
-  Particles.resize(Particles.size()+n_read);
-  const auto NewParticles=Particles.end()-n_read;
-
-	if(RealTypeSize==4)
-	{
-	  ReadXYZBlock(float, ComovingPosition)
-	  ReadXYZBlock(float, PhysicalVelocity)
-	}
-	else
-	{
-	  ReadXYZBlock(double, ComovingPosition)
-	  ReadXYZBlock(double, PhysicalVelocity)
-	}
-
-	if(HBTConfig.PeriodicBoundaryOn)//regularize coord
-	{
-	  HBTReal boxsize=HBTConfig.BoxSize;
-	  for(HBTInt i=0;i<n_read;i++)
-		for(int j=0;j<3;j++)
-		  NewParticles[i].ComovingPosition[j]=position_modulus(NewParticles[i].ComovingPosition[j], boxsize);
-	}
-
-	HBTReal velocity_scale=sqrt(Header.ScaleFactor);
-	for(HBTInt i=0;i<n_read;i++)
-	  for(int j=0;j<3;j++)
-		NewParticles[i].PhysicalVelocity[j]*=velocity_scale;
-
-	if(HBTConfig.SnapshotHasIdBlock)
-	{
-	  if(HBTConfig.ParticleIdRankStyle)
-	  {
-		cout<<"Error: ParticleIdRankStyle not implemented yet\n";
-		exit(1);
-	  }
-
-	  if(IntTypeSize==4)
-	  {
-		if(HBTConfig.SnapshotIdUnsigned)//unsigned int
-		  ReadScalarBlock(unsigned, Id)
-		else
-		  ReadScalarBlock(int, Id)
-	  }
-	  else
-		ReadScalarBlock(long, Id)
-	}
-	else
-	{
-	  HBTInt id_now=OffsetOfParticleInFiles[iFile];
-	  for(HBTInt i=0;i<n_read;i++)
-		NewParticles[i].Id=id_now+i;
-	}
-
-#define MassDataPresent(i) ((0==header.mass[i])&&(header.npartTotal[i]))
-  if(RealTypeSize==4)
-	ReadMassBlock(float)
->>>>>>> eada82e6
+    ReadXYZBlock(float, ComovingPosition);
+    ReadXYZBlock(float, PhysicalVelocity);
+  }
   else
   {
-    ReadXYZBlock(double, ComovingPosition) ReadXYZBlock(double, PhysicalVelocity)
+    ReadXYZBlock(double, ComovingPosition);
+    ReadXYZBlock(double, PhysicalVelocity);
   }
 
   if (HBTConfig.PeriodicBoundaryOn) // regularize coord
@@ -574,10 +391,16 @@
     if (IntTypeSize == 4)
     {
       if (HBTConfig.SnapshotIdUnsigned) // unsigned int
-        ReadScalarBlock(unsigned, Id) else ReadScalarBlock(int, Id)
+      {
+        ReadScalarBlock(unsigned, Id);
+      }
+      else
+      {
+        ReadScalarBlock(int, Id);
+      }
     }
     else
-      ReadScalarBlock(long, Id)
+      ReadScalarBlock(long, Id);
   }
   else
   {
@@ -588,29 +411,29 @@
 
 #define MassDataPresent(i) ((0 == header.mass[i]) && (header.npartTotal[i]))
   if (RealTypeSize == 4)
-    ReadMassBlock(float) else ReadMassBlock(double)
+  {
+    ReadMassBlock(float);
+  }
+  else
+  {
+    ReadMassBlock(double);
+  }
 #undef MassDataPresent
 
 #ifndef DM_ONLY
 #ifdef HAS_THERMAL_ENERGY
-      if (RealTypeSize == 4) ReadEnergyBlock(float) else ReadEnergyBlock(double)
-#endif
-
-<<<<<<< HEAD
-        for (int itype = 0; itype < TypeMax; ++itype)
-    {
-      auto p = NewParticles + offset[itype];
-      for (HBTInt i = 0; i < header.npart[itype]; i++)
-        p[i].Type = static_cast<ParticleType_t>(itype);
-    }
-=======
-  for(int itype=0;itype<TypeMax;++itype)
-  {
-	auto p=NewParticles+offset[itype];
-	for(HBTInt i=0;i<header.npart[itype];i++)
-	  p[i].Type=static_cast<ParticleType_t>(itype);
-  }
->>>>>>> eada82e6
+  if (RealTypeSize == 4)
+    ReadEnergyBlock(float);
+  else
+    ReadEnergyBlock(double);
+#endif
+
+  for (int itype = 0; itype < TypeMax; ++itype)
+  {
+    auto p = NewParticles + offset[itype];
+    for (HBTInt i = 0; i < header.npart[itype]; i++)
+      p[i].Type = static_cast<ParticleType_t>(itype);
+  }
 #endif
 
   if (feof(fp))
