--- conflicted
+++ resolved
@@ -7,10 +7,7 @@
 #include "../mpi_wrapper.h"
 #include "../snapshot_number.h"
 #include "../subhalo.h"
-<<<<<<< HEAD
-=======
 #include "../config_parser.h"
->>>>>>> 3d713da6
 
 void SubhaloSnapshot_t::BuildHDFDataType()
 {
@@ -81,7 +78,7 @@
   InsertMember(MostBoundParticleId, H5T_HBTInt);
 
   InsertMember(SinkTrackId, H5T_HBTInt);
-<<<<<<< HEAD
+  InsertMember(NestedParentTrackId, H5T_HBTInt);
 #undef InsertMember
   H5T_SubhaloInDisk = H5Tcopy(H5T_SubhaloInMem);
   H5Tpack(H5T_SubhaloInDisk); // clear fields not added.
@@ -92,18 +89,6 @@
   /*
   #define InsertMember(x,t) H5T_ParticleInMem.insertMember(#x, HOFFSET(Subhalo_t, x), t)//;cout<<#x<<":
 "<<HOFFSET(Subhalo_t, x)<<endl InsertMember(Id, H5T_HBTInt);
-=======
-  InsertMember(NestedParentTrackId, H5T_HBTInt);
-  #undef InsertMember	
-  H5T_SubhaloInDisk=H5Tcopy(H5T_SubhaloInMem);
-  H5Tpack(H5T_SubhaloInDisk); //clear fields not added.
-//   Subhalo_t s;
-//   cout<<(char *)&s.TrackId-(char *)&s<<","<<(char *)&s.Nbound-(char *)&s<<","<<(char *)&s.ComovingPosition-(char *)&s<<","<<(char *)&s.Particles-(char *)&s<<endl;
-
-  /*  
-  #define InsertMember(x,t) H5T_ParticleInMem.insertMember(#x, HOFFSET(Subhalo_t, x), t)//;cout<<#x<<": "<<HOFFSET(Subhalo_t, x)<<endl
-  InsertMember(Id, H5T_HBTInt);
->>>>>>> 3d713da6
 //   InsertMember(Mass, H5T_HBTReal);
 //   InsertMember(ComovingPosition, H5T_HBTxyz);
 //   InsertMember(PhysicalVelocity, H5T_HBTxyz);
@@ -116,19 +101,12 @@
 }
 inline void Subhalo_t::DuplicateMostBoundParticleId()
 {
-<<<<<<< HEAD
-  if (Particles.size())
-    MostBoundParticleId = Particles[0].Id;
-  else
-    MostBoundParticleId = SpecialConst::NullParticleId;
-=======
   // Subhalos with no particles inherit their MostBoundID from their progenitor
   // so all subhalos have a defined MostBoundID even if they contain zero particles.
-  if(Particles.size() > 0) {
-    MostBoundParticleId=Particles[0].Id;
-  }
-  
->>>>>>> 3d713da6
+  if (Particles.size() > 0)
+  {
+    MostBoundParticleId = Particles[0].Id;
+  }
 }
 string SubhaloSnapshot_t::GetSubDir()
 {
@@ -304,53 +282,37 @@
 
 void SubhaloSnapshot_t::Save(MpiWorker_t &world)
 {
-<<<<<<< HEAD
-  string subdir = GetSubDir();
-=======
 
   // Decide how many ranks per node write simultaneously
   int nr_nodes = (world.size() / world.MaxNodeSize);
   int nr_writing = HBTConfig.MaxConcurrentIO / nr_nodes;
-  if(nr_writing < 1)nr_writing = 1; // Always at least one per node
-
-  string subdir=GetSubDir();
->>>>>>> 3d713da6
+  if (nr_writing < 1)
+    nr_writing = 1; // Always at least one per node
+
+  string subdir = GetSubDir();
   mkdir(subdir.c_str(), 0755);
 
   HBTInt NumSubsAll = 0, NumSubs = Subhalos.size();
   MPI_Allreduce(&NumSubs, &NumSubsAll, 1, MPI_HBT_INT, MPI_SUM, world.Communicator);
-<<<<<<< HEAD
 
   if (world.rank() == 0)
     cout << "saving " << NumSubsAll << " subhalos to " << subdir << endl;
-  for (int i = 0, ireader = 0; i < world.size(); i++, ireader++)
-  {
-    if (ireader == HBTConfig.MaxConcurrentIO)
-    {
-      ireader = 0;                     // reset reader count
-      MPI_Barrier(world.Communicator); // wait for every thread to arrive.
-    }
-    if (i == world.rank()) // read
-    {
-      WriteFile(world.rank(), world.size(), NumSubsAll);
-    }
-=======
-  
-  if(world.rank()==0) cout<<"saving "<<NumSubsAll<<" subhalos to "<<subdir<<endl;
 
   // Allow a limited number of ranks per node to write simultaneously
   int writes_done = 0;
-  for(int rank_within_node=0; rank_within_node < world.MaxNodeSize; rank_within_node+=1) {
-    if(rank_within_node == world.NodeRank) {
+  for (int rank_within_node = 0; rank_within_node < world.MaxNodeSize; rank_within_node += 1)
+  {
+    if (rank_within_node == world.NodeRank)
+    {
       WriteFile(world.rank(), world.size(), NumSubsAll);
       writes_done += 1;
     }
-    if(rank_within_node % nr_writing == nr_writing-1)MPI_Barrier(world.Communicator);
->>>>>>> 3d713da6
+    if (rank_within_node % nr_writing == nr_writing - 1)
+      MPI_Barrier(world.Communicator);
   }
 
   // Every rank should have executed the writing code exactly once
-  assert(writes_done==1);  
+  assert(writes_done == 1);
 }
 
 void SubhaloSnapshot_t::WriteFile(int iFile, int nfiles, HBTInt NumSubsAll)
@@ -371,28 +333,19 @@
   H5Gclose(cosmology);
   writeHDFmatrix(file, &MemberTable.NBirth, "NumberOfNewSubhalos", ndim, dim_atom, H5T_HBTInt);
   writeHDFmatrix(file, &MemberTable.NFake, "NumberOfFakeHalos", ndim, dim_atom, H5T_HBTInt);
-<<<<<<< HEAD
   writeHDFmatrix(file, &NumSubsAll, "NumberOfSubhalosInAllFiles", ndim, dim_atom, H5T_HBTInt); // for data verification
+
+  // Write unit information to the output file
+  hid_t units = H5Gcreate2(file, "/Units", H5P_DEFAULT, H5P_DEFAULT, H5P_DEFAULT);
+  writeHDFmatrix(units, &HBTConfig.LengthInMpch, "LengthInMpch", ndim, dim_atom, H5T_HBTReal);
+  writeHDFmatrix(units, &HBTConfig.MassInMsunh, "MassInMsunh", ndim, dim_atom, H5T_HBTReal);
+  writeHDFmatrix(units, &HBTConfig.VelInKmS, "VelInKmS", ndim, dim_atom, H5T_HBTReal);
+  H5Gclose(units);
 
   vector<hvl_t> vl(Subhalos.size());
   hsize_t dim_sub[] = {Subhalos.size()};
   // now write the particle list for each subhalo
   if (HBTConfig.SaveSubParticleProperties)
-=======
-  writeHDFmatrix(file, &NumSubsAll, "NumberOfSubhalosInAllFiles", ndim, dim_atom, H5T_HBTInt);//for data verification
-  
-  // Write unit information to the output file
-  hid_t units=H5Gcreate2(file, "/Units", H5P_DEFAULT, H5P_DEFAULT, H5P_DEFAULT);
-  writeHDFmatrix(units, &HBTConfig.LengthInMpch, "LengthInMpch", ndim, dim_atom, H5T_HBTReal);
-  writeHDFmatrix(units, &HBTConfig.MassInMsunh,  "MassInMsunh",  ndim, dim_atom, H5T_HBTReal);
-  writeHDFmatrix(units, &HBTConfig.VelInKmS,     "VelInKmS",     ndim, dim_atom, H5T_HBTReal);
-  H5Gclose(units);
-
-  vector <hvl_t> vl(Subhalos.size());
-  hsize_t dim_sub[]={Subhalos.size()};
-    //now write the particle list for each subhalo
-  if(HBTConfig.SaveSubParticleProperties)
->>>>>>> 3d713da6
   {
     hid_t H5T_ParticleInMem = H5Tcreate(H5T_COMPOUND, sizeof(Particle_t));
     hsize_t dim_xyz = 3;
