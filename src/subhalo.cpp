#include <algorithm>
#include <iostream>
#include <new>
#include <numeric>
#include <omp.h>
#include <limits>

#include "datatypes.h"
#include "snapshot_number.h"
#include "subhalo.h"
#include "particle_exchanger.h"
/*
void MemberShipTable_t::SubIdToTrackId(const SubhaloList_t& Subhalos)
{
   for(HBTInt i=0;i<AllMembers.size();i++)
    AllMembers[i]=Subhalos[AllMembers[i]].TrackId;
}
void MemberShipTable_t::TrackIdToSubId(SubhaloList_t& Subhalos)
{
cout<<"Warning: TrackIdToSubId ToBe fully Implemented!\n";
// exit(1);
}
*/

void ExchangeSubHalos(MpiWorker_t &world, vector<Subhalo_t> &InHalos, vector<Subhalo_t> &OutHalos,
                      MPI_Datatype MPI_Halo_Shell_Type, const ParticleSnapshot_t &snap)
{
  typedef typename vector<Subhalo_t>::iterator HaloIterator_t;
  typedef HaloParticleIterator_t<HaloIterator_t> ParticleIterator_t;
  typedef HaloNestIterator_t<HaloIterator_t> NestIterator_t;

  //   cout<<"Query particle..."<<flush;
  { // query particles
    ParticleExchanger_t<Subhalo_t> Exchanger(world, snap, InHalos);
    Exchanger.Exchange();
  }

  { // do not need to distribute subhalos now. will do it during host-finding anyway.
#pragma omp parallel for
    for (HBTInt i = 0; i < InHalos.size(); i++)
      InHalos[i].AverageCoordinates();
    InHalos.swap(OutHalos);
  }
  /*
  vector <IdRank_t>TargetRank(InHalos.size());
  DecideTargetProcessor(world.size(), InHalos, TargetRank);

  //distribute halo shells
    vector <int> SendHaloCounts(world.size(),0), RecvHaloCounts(world.size()), SendHaloDisps(world.size()),
  RecvHaloDisps(world.size()); sort(TargetRank.begin(), TargetRank.end(), CompareRank); vector <Subhalo_t>
  InHalosSorted(InHalos.size()); vector <HBTInt> InHaloSizes(InHalos.size()), InHaloNestSizes(InHalos.size());
    for(HBTInt haloid=0;haloid<InHalos.size();haloid++)
    {
      InHalosSorted[haloid]=move(InHalos[TargetRank[haloid].Id]);
      SendHaloCounts[TargetRank[haloid].Rank]++;
      InHaloSizes[haloid]=InHalosSorted[haloid].Particles.size();
      InHaloNestSizes[haloid]=InHalosSorted[haloid].NestedSubhalos.size();
    }
    MPI_Alltoall(SendHaloCounts.data(), 1, MPI_INT, RecvHaloCounts.data(), 1, MPI_INT, world.Communicator);
    CompileOffsets(SendHaloCounts, SendHaloDisps);
    HBTInt NumNewHalos=CompileOffsets(RecvHaloCounts, RecvHaloDisps);
    OutHalos.resize(OutHalos.size()+NumNewHalos);
    auto NewHalos=OutHalos.end()-NumNewHalos;
    MPI_Alltoallv(InHalosSorted.data(), SendHaloCounts.data(), SendHaloDisps.data(), MPI_Halo_Shell_Type, &NewHalos[0],
  RecvHaloCounts.data(), RecvHaloDisps.data(), MPI_Halo_Shell_Type, world.Communicator);
  //resize receivehalos
    vector <HBTInt> OutHaloSizes(NumNewHalos), OutHaloNestSizes(NumNewHalos);
    MPI_Alltoallv(InHaloSizes.data(), SendHaloCounts.data(), SendHaloDisps.data(), MPI_HBT_INT, OutHaloSizes.data(),
  RecvHaloCounts.data(), RecvHaloDisps.data(), MPI_HBT_INT, world.Communicator); MPI_Alltoallv(InHaloNestSizes.data(),
  SendHaloCounts.data(), SendHaloDisps.data(), MPI_HBT_INT, OutHaloNestSizes.data(), RecvHaloCounts.data(),
  RecvHaloDisps.data(), MPI_HBT_INT, world.Communicator); for(HBTInt i=0;i<NumNewHalos;i++)
    {
      NewHalos[i].Particles.resize(OutHaloSizes[i]);
      NewHalos[i].NestedSubhalos.resize(OutHaloNestSizes[i]);
    }

    {
    //distribute halo particles
    MPI_Datatype MPI_HBT_Particle;
    Particle_t().create_MPI_type(MPI_HBT_Particle);
    //create combined iterator for each bunch of haloes
    vector <ParticleIterator_t> InParticleIterator(world.size());
    vector <ParticleIterator_t> OutParticleIterator(world.size());
    for(int rank=0;rank<world.size();rank++)
    {
      InParticleIterator[rank].init(InHalosSorted.begin()+SendHaloDisps[rank],
  InHalosSorted.begin()+SendHaloDisps[rank]+SendHaloCounts[rank]);
      OutParticleIterator[rank].init(NewHalos+RecvHaloDisps[rank], NewHalos+RecvHaloDisps[rank]+RecvHaloCounts[rank]);
    }
    vector <HBTInt> InParticleCount(world.size(),0);
    for(HBTInt i=0;i<InHalosSorted.size();i++)
      InParticleCount[TargetRank[i].Rank]+=InHalosSorted[i].Particles.size();

    MyAllToAll<Particle_t, ParticleIterator_t, ParticleIterator_t>(world, InParticleIterator, InParticleCount,
  OutParticleIterator, MPI_HBT_Particle);

    MPI_Type_free(&MPI_HBT_Particle);
    }

    {
    //distribute nests
    //create combined iterator for each bunch of haloes
    vector <NestIterator_t> InNestIterator(world.size());
    vector <NestIterator_t> OutNestIterator(world.size());
    for(int rank=0;rank<world.size();rank++)
    {
      InNestIterator[rank].init(InHalosSorted.begin()+SendHaloDisps[rank],
  InHalosSorted.begin()+SendHaloDisps[rank]+SendHaloCounts[rank]);
      OutNestIterator[rank].init(NewHalos+RecvHaloDisps[rank], NewHalos+RecvHaloDisps[rank]+RecvHaloCounts[rank]);
    }
    vector <HBTInt> InNestCount(world.size(),0);
    for(HBTInt i=0;i<InHalosSorted.size();i++)
      InNestCount[TargetRank[i].Rank]+=InHalosSorted[i].NestedSubhalos.size();

    MyAllToAll<HBTInt, NestIterator_t, NestIterator_t>(world, InNestIterator, InNestCount, OutNestIterator,
  MPI_HBT_INT);
    }
    */
}

void SubhaloSnapshot_t::BuildMPIDataType()
{
  /*to create the struct data type for communication*/
  Subhalo_t p;
  const int MaxNumAttr = 50;
  MPI_Datatype oldtypes[MaxNumAttr];
  int blockcounts[MaxNumAttr];
  MPI_Aint offsets[MaxNumAttr], origin, extent;

  MPI_Get_address(&p, &origin);
  MPI_Get_address((&p) + 1, &extent); // to get the extent of s
  extent -= origin;

  int NumAttr = 0;
#define RegisterAttr(x, type, count)                                                                                   \
  {                                                                                                                    \
    MPI_Get_address(&(p.x), offsets + NumAttr);                                                                        \
    offsets[NumAttr] -= origin;                                                                                        \
    oldtypes[NumAttr] = type;                                                                                          \
    blockcounts[NumAttr] = count;                                                                                      \
    NumAttr++;                                                                                                         \
  }
  RegisterAttr(TrackId, MPI_HBT_INT, 1);
  RegisterAttr(Nbound, MPI_HBT_INT, 1);
  RegisterAttr(Mbound, MPI_FLOAT, 1);
#ifndef DM_ONLY
  RegisterAttr(NboundType, MPI_HBT_INT, TypeMax);
  RegisterAttr(MboundType, MPI_HBT_INT, TypeMax);
#endif
  RegisterAttr(TracerIndex, MPI_HBT_INT, 1);
  RegisterAttr(HostHaloId, MPI_HBT_INT, 1);
  RegisterAttr(Rank, MPI_HBT_INT, 1);
  RegisterAttr(Depth, MPI_INT, 1);
  RegisterAttr(LastMaxMass, MPI_FLOAT, 1);
  RegisterAttr(SnapshotIndexOfLastMaxMass, MPI_INT, 1);
  RegisterAttr(SnapshotIndexOfLastIsolation, MPI_INT, 1);
  RegisterAttr(SnapshotIndexOfBirth, MPI_INT, 1);
  RegisterAttr(SnapshotIndexOfDeath, MPI_INT, 1);
  RegisterAttr(SnapshotIndexOfSink, MPI_INT, 1);
  RegisterAttr(RmaxComoving, MPI_FLOAT, 1);
  RegisterAttr(VmaxPhysical, MPI_FLOAT, 1);
  RegisterAttr(LastMaxVmaxPhysical, MPI_FLOAT, 1);
  RegisterAttr(SnapshotIndexOfLastMaxVmax, MPI_INT, 1);
  RegisterAttr(R2SigmaComoving, MPI_FLOAT, 1);
  RegisterAttr(RHalfComoving, MPI_FLOAT, 1);
  RegisterAttr(BoundR200CritComoving, MPI_FLOAT, 1);
  // RegisterAttr(R200MeanComoving, MPI_FLOAT, 1);
  // RegisterAttr(RVirComoving, MPI_FLOAT, 1);
  RegisterAttr(BoundM200Crit, MPI_FLOAT, 1);
  // RegisterAttr(M200Mean, MPI_FLOAT, 1);
  // RegisterAttr(MVir, MPI_FLOAT, 1);
  RegisterAttr(SpecificSelfPotentialEnergy, MPI_FLOAT, 1);
  RegisterAttr(SpecificSelfKineticEnergy, MPI_FLOAT, 1);
  RegisterAttr(SpecificAngularMomentum[0], MPI_FLOAT, 3);
// RegisterAttr(SpinPeebles[0], MPI_FLOAT, 3);
// RegisterAttr(SpinBullock[0], MPI_FLOAT, 3);
#ifdef HAS_GSL
  RegisterAttr(InertialEigenVector[0], MPI_FLOAT, 9);
  RegisterAttr(InertialEigenVectorWeighted[0], MPI_FLOAT, 9);
#endif
  RegisterAttr(InertialTensor[0], MPI_FLOAT, 6);
  RegisterAttr(InertialTensorWeighted[0], MPI_FLOAT, 6);
  RegisterAttr(ComovingAveragePosition[0], MPI_HBT_REAL, 3);
  RegisterAttr(PhysicalAverageVelocity[0], MPI_HBT_REAL, 3);
  RegisterAttr(ComovingMostBoundPosition[0], MPI_HBT_REAL, 3);
  RegisterAttr(PhysicalMostBoundVelocity[0], MPI_HBT_REAL, 3);

  assert(offsets[NumAttr - 1] - offsets[NumAttr - 2] == sizeof(HBTReal) * 3); // to make sure HBTxyz is stored locally.

  RegisterAttr(MostBoundParticleId, MPI_HBT_INT, 1);
  RegisterAttr(SinkTrackId, MPI_HBT_INT, 1);
  RegisterAttr(NestedParentTrackId, MPI_HBT_INT, 1);
#undef RegisterAttr
  assert(NumAttr <= MaxNumAttr);

  MPI_Type_create_struct(NumAttr, blockcounts, offsets, oldtypes, &MPI_HBT_SubhaloShell_t);
  MPI_Type_create_resized(MPI_HBT_SubhaloShell_t, (MPI_Aint)0, extent, &MPI_HBT_SubhaloShell_t);
  MPI_Type_commit(&MPI_HBT_SubhaloShell_t);
}
void SubhaloSnapshot_t::UpdateParticles(MpiWorker_t &world, const ParticleSnapshot_t &snapshot)
{
  Cosmology = snapshot.Cosmology;
  SubhaloList_t LocalSubhalos;
  ExchangeSubHalos(world, Subhalos, LocalSubhalos, MPI_HBT_SubhaloShell_t, snapshot);
  Subhalos.swap(LocalSubhalos);
#pragma omp parallel for
  for (HBTInt i = 0; i < Subhalos.size(); i++)
    Subhalos[i].CountParticles();
}
/*
void SubhaloSnapshot_t::ParticleIdToIndex(const ParticleSnapshot_t& snapshot)
{//also bind to snapshot
#pragma omp single
  SnapshotPointer=&snapshot;
#pragma omp for
    for(HBTInt subid=0;subid<Subhalos.size();subid++)
    {
      Subhalo_t::ParticleList_t & Particles=Subhalos[subid].Particles;
      HBTInt nP=Particles.size();
      for(HBTInt pid=0;pid<nP;pid++)
        Particles[pid]=snapshot.GetIndex(Particles[pid]);
    }
}
void SubhaloSnapshot_t::ParticleIndexToId()
{
#pragma omp parallel for
  for(HBTInt subid=0;subid<Subhalos.size();subid++)
  {
    Subhalo_t::ParticleList_t & Particles=Subhalos[subid].Particles;
    HBTInt nP=Particles.size();
    for(HBTInt pid=0;pid<nP;pid++)
      Particles[pid]=SnapshotPointer->GetId(Particles[pid]);
  }
  SnapshotPointer=nullptr;
}
*/

void Subhalo_t::AverageCoordinates()
{
  // 	int coresize=GetCoreSize(Nbound);
  if (Particles.size())
  {
    copyHBTxyz(ComovingMostBoundPosition, Particles[0].ComovingPosition);
    copyHBTxyz(PhysicalMostBoundVelocity, Particles[0].GetPhysicalVelocity());
  }
  AveragePosition(ComovingAveragePosition, Particles.data(), Nbound);
  AverageVelocity(PhysicalAverageVelocity, Particles.data(), Nbound);
}

inline bool CompProfRadius(const RadMassVel_t &a, const RadMassVel_t &b)
{
  return a.r < b.r;
}
inline bool CompProfVel(const RadMassVel_t &a, const RadMassVel_t &b)
{
  return a.v < b.v;
}

void Subhalo_t::CalculateProfileProperties(const Snapshot_t &epoch)
{
  /* to calculate the following density-profile related properties
   *
  HBTReal RmaxComoving;
  HBTReal VmaxPhysical;
  HBTReal LastMaxVmax;
  HBTInt SnapshotIndexOfLastMaxVmax; //the snapshot when it has the maximum Vmax, only considering past snapshots.

  HBTReal R2SigmaComoving;
  HBTReal RHalfComoving;

  HBTReal R200CritComoving;
  HBTReal R200MeanComoving;
  HBTReal RVirComoving;
  HBTReal M200Crit;
  HBTReal M200Mean;
  HBTReal MVir;
   */
  if (Nbound <= 1)
  {
    RmaxComoving = 0.;
    VmaxPhysical = 0.;
    R2SigmaComoving = 0.;
    RHalfComoving = 0.;
    BoundR200CritComoving = 0.;
    // 	R200MeanComoving=0.;
    // 	RVirComoving=0.;
    BoundM200Crit = 0.;
    // 	M200Mean=0.;
    // 	MVir=0.;
    /*
    for(int i=0;i<3;i++)
    {
      SpinPeebles[i]=0.;
      SpinBullock[i]=0.;
    }
    */
    return;
  }
  HBTReal VelocityUnit = PhysicalConst::G / epoch.Cosmology.ScaleFactor;

  const HBTxyz &cen = ComovingMostBoundPosition; // most-bound particle as center.

  vector<RadMassVel_t> prof(Nbound);
#pragma omp parallel if (Nbound > 100)
  {
#pragma omp for
    for (HBTInt i = 0; i < Nbound; i++)
    {
      prof[i].r = PeriodicDistance(cen, Particles[i].ComovingPosition);
      prof[i].m = Particles[i].Mass;
    }
#pragma omp single
    {
      sort(prof.begin(), prof.end(), CompProfRadius);
      double m_cum = 0.;
      for (auto &&p : prof)
        p.m = (m_cum += p.m);
    }
#pragma omp for
    for (HBTInt i = 0; i < Nbound; i++)
    {
      if (prof[i].r < HBTConfig.GetCurrentSoftening(epoch.Cosmology.ScaleFactor))
        prof[i].r = HBTConfig.GetCurrentSoftening(epoch.Cosmology.ScaleFactor); // resolution
      prof[i].v = prof[i].m / prof[i].r;                                        // v**2
    }
  }
  auto maxprof = max_element(prof.begin(), prof.end(), CompProfVel);
  RmaxComoving = maxprof->r;
  VmaxPhysical = sqrt(maxprof->v * VelocityUnit);
  RHalfComoving = prof[Nbound / 2].r;
  R2SigmaComoving = prof[(HBTInt)(Nbound * 0.955)].r;

  HBTReal virialF_tophat, virialF_b200, virialF_c200;
  epoch.HaloVirialFactors(virialF_tophat, virialF_b200, virialF_c200);
  //   epoch.SphericalOverdensitySize(MVir, RVirComoving, virialF_tophat, prof);
  epoch.SphericalOverdensitySize(BoundM200Crit, BoundR200CritComoving, virialF_c200, prof);
  //   epoch.SphericalOverdensitySize(M200Mean, R200MeanComoving, virialF_b200, prof);

  if (VmaxPhysical >= LastMaxVmaxPhysical)
  {
    SnapshotIndexOfLastMaxVmax = epoch.GetSnapshotIndex();
    LastMaxVmaxPhysical = VmaxPhysical;
  }

  /*the spin parameters are kind of ambiguous. do not provide*/
  /*
  for(int i=0;i<3;i++)
  {
    SpinPeebles[i]=SpecificAngularMomentum[i]*
      sqrt(fabs(SpecificSelfPotentialEnergy+0.5*SpecificSelfKineticEnergy))/PhysicalConst::G/Mbound;
    SpinBullock[i]=SpecificAngularMomentum[i]/sqrt(2.*PhysicalConst::G*Mbound*R2SigmaComoving);
  }
  */
}

void Subhalo_t::CalculateShape()
{
  if (Nbound <= 1)
  {
#ifdef HAS_GSL
    for (int i = 0; i < 3; i++)
      for (int j = 0; j < 3; j++)
      {
        InertialEigenVector[i][j] = 0.;
        InertialEigenVectorWeighted[i][j] = 0.;
      }
#endif
    for (auto &&I : InertialTensor)
      I = 0.;
    for (auto &&I : InertialTensorWeighted)
      I = 0.;
    return;
  }
  const HBTxyz &cen = ComovingMostBoundPosition; // most-bound particle as center.

  double Ixx = 0, Iyy = 0, Izz = 0, Ixy = 0, Ixz = 0, Iyz = 0;
  double Ixxw = 0, Iyyw = 0, Izzw = 0, Ixyw = 0, Ixzw = 0, Iyzw = 0;
#pragma omp parallel for reduction(+ : Ixx, Iyy, Izz, Ixy, Ixz, Iyz, Ixxw, Iyyw, Izzw, Ixyw, Ixzw,                     \
                                     Iyzw) if (Nbound > 100)
  for (HBTInt i = 1; i < Nbound; i++)
  {
    HBTReal m = Particles[i].Mass;
    const HBTxyz &pos = Particles[i].ComovingPosition;
    HBTReal dx = pos[0] - cen[0];
    HBTReal dy = pos[1] - cen[1];
    HBTReal dz = pos[2] - cen[2];
    if (HBTConfig.PeriodicBoundaryOn)
    {
      dx = NEAREST(dx);
      dy = NEAREST(dy);
      dz = NEAREST(dz);
    }
    HBTReal dx2 = dx * dx;
    HBTReal dy2 = dy * dy;
    HBTReal dz2 = dz * dz;
    Ixx += dx2 * m;
    Iyy += dy2 * m;
    Izz += dz2 * m;
    Ixy += dx * dy * m;
    Ixz += dx * dz * m;
    Iyz += dy * dz * m;

    HBTReal dr2 = dx2 + dy2 + dz2;
    dr2 /= m; // for mass weighting
    Ixxw += dx2 / dr2;
    Iyyw += dy2 / dr2;
    Izzw += dz2 / dr2;
    Ixyw += dx * dy / dr2;
    Ixzw += dx * dz / dr2;
    Iyzw += dy * dz / dr2;
  }
  InertialTensor[0] = Ixx;
  InertialTensor[1] = Ixy;
  InertialTensor[2] = Ixz;
  InertialTensor[3] = Iyy;
  InertialTensor[4] = Iyz;
  InertialTensor[5] = Izz;
  InertialTensorWeighted[0] = Ixxw;
  InertialTensorWeighted[1] = Ixyw;
  InertialTensorWeighted[2] = Ixzw;
  InertialTensorWeighted[3] = Iyyw;
  InertialTensorWeighted[4] = Iyzw;
  InertialTensorWeighted[5] = Izzw;
  for (auto &&I : InertialTensor)
    I /= Mbound;
  for (auto &&I : InertialTensorWeighted)
    I /= Mbound;
#ifdef HAS_GSL
  EigenAxis(Ixx, Ixy, Ixz, Iyy, Iyz, Izz, InertialEigenVector);
  EigenAxis(Ixxw, Ixyw, Ixzw, Iyyw, Iyzw, Izzw, InertialEigenVectorWeighted);
#endif
}

void Subhalo_t::CountParticleTypes()
{
#ifndef DM_ONLY

<<<<<<< HEAD
  /* Used for finding TracerIndex for large (Nbound > 100) tracks */
#pragma omp declare reduction(minPair:IndexParticleType_t : omp_out = firstIndex(omp_out, omp_in))                     \
  initializer(omp_priv = IndexParticleType_t(numeric_limits<HBTInt>::max(), -1))

  /* Initialise the value of the pair to identify specified tracer */
  IndexParticleType_t Tracer_Index_ParticleType(numeric_limits<HBTInt>::max(), -1);
=======
  // Assume no tracer until we find one
  TracerIndex = Nbound + 1;
>>>>>>> 8a2fdd7d

  for (int itype = 0; itype < TypeMax; itype++)
  {
    NboundType[itype] = 0;
    MboundType[itype] = 0.;
  }
  if (Nbound > 100) // parallelize
  {
#pragma omp parallel
    {
      vector<HBTInt> nboundtype(TypeMax, 0);
      vector<float> mboundtype(TypeMax, 0.);
#pragma omp for reduction(minPair : Tracer_Index_ParticleType)
      for (HBTInt i = 0; i < Nbound; i++)
      {
        auto &p = Particles[i];
        // 		if(p.Id==SpecialConst::NullParticleId) continue;
        int itype = p.Type;
        nboundtype[itype]++;
        mboundtype[itype] += p.Mass;

        /* Check whether we found a collisionless particle for the first time,
         * indicating we have reached the tentative most bound collisionless
         * tracer */
        if (Tracer_Index_ParticleType.second == -1)           // No tracer yet
          if ((1 << itype) & HBTConfig.TracerParticleBitMask) // Found tracer
          {
            Tracer_Index_ParticleType.first = i;
            Tracer_Index_ParticleType.second = itype;
          }
      }
#pragma omp critical
      for (int i = 0; i < TypeMax; i++)
      {
        NboundType[i] += nboundtype[i];
        MboundType[i] += mboundtype[i];
      }
    }
  }
  else
  {
    auto end = Particles.begin() + Nbound;
    for (auto it = Particles.begin(); it != end; ++it)
    {
      auto &p = *it;
      if (p.Id == SpecialConst::NullParticleId)
        continue;
      int itype = p.Type;
      NboundType[itype]++;
      MboundType[itype] += p.Mass;

      /* Check whether we found a collisionless particle for the first time,
       * indicating we have reached the tentative most bound collisionless
       * tracer */
      if (Tracer_Index_ParticleType.second == -1) // No tracer yet
        if ((1 << itype) & HBTConfig.TracerParticleBitMask) // Found tracer
        {
          Tracer_Index_ParticleType.first = it - Particles.begin();
          Tracer_Index_ParticleType.second = itype;
        }
    }
  }
<<<<<<< HEAD

  // If we found no tracer in this subgroup, default to the most bound particle.
  TracerIndex = (Tracer_Index_ParticleType.second == -1) ? 0 : Tracer_Index_ParticleType.first;

  // Sanity check
  assert(TracerIndex != numeric_limits<HBTInt>::max());
=======
  
  /* We found no collisionless tracer in this subgroup. Use most bound particle
   * instead. */
  TracerIndex = (TracerIndex > Nbound) ? 0 : TracerIndex;
#else
  // Always use the first particle in DMO runs
  TracerIndex = 0;
>>>>>>> 8a2fdd7d
#endif
}

HBTInt Subhalo_t::KickNullParticles()
{
#ifdef DM_ONLY
  return 0;
#else
  HBTInt np_old = Particles.size();
  auto it_begin = Particles.begin(), it_save = it_begin, it = it_begin, it_end = it_begin + Nbound;
  for (; it != it_end; ++it)
  {
    if (it->Id != SpecialConst::NullParticleId) // there will be consumed particles
    {
      if (it != it_save)
        *it_save = move(*it);
      ++it_save;
    }
  }
  Nbound = it_save - it_begin;

  it_end = Particles.end();
  for (; it != it_end; ++it) // unbound particles
  {
    if (it->Id != SpecialConst::NullParticleId) // there will be consumed particles
    {
      if (it != it_save)
        *it_save = move(*it);
      ++it_save;
    }
  }
  Particles.resize(it_save - it_begin);

  // if(it!=it_save) cout<<it-it_save<<" outof "<<np_old<<" particles consumed for track "<<TrackId<<"\n";
  return it - it_save;
#endif
}

void Subhalo_t::CountParticles()
/*update Nbound, Mbound, NboundType, MboundType *
 * this function is called during unbinding, merger and BH consumption(UpdateParticles)*
 */
{
#ifdef DM_ONLY
  Mbound = 0.;
  for (HBTInt i = 0; i < Nbound; i++)
    Mbound += Particles[i].Mass;
#else
  for (auto &n : NboundType)
    n = 0;
  for (auto &m : MboundType)
    m = 0.;
  auto it = Particles.begin(), it_end = Particles.begin() + Nbound;
  for (; it != it_end; ++it)
  {
    int itype = it->Type;
    NboundType[itype]++;
    MboundType[itype] += it->Mass;
  }
  Mbound = accumulate(begin(MboundType), end(MboundType), (HBTReal)0.);
#endif
}<|MERGE_RESOLUTION|>--- conflicted
+++ resolved
@@ -435,17 +435,12 @@
 {
 #ifndef DM_ONLY
 
-<<<<<<< HEAD
   /* Used for finding TracerIndex for large (Nbound > 100) tracks */
 #pragma omp declare reduction(minPair:IndexParticleType_t : omp_out = firstIndex(omp_out, omp_in))                     \
   initializer(omp_priv = IndexParticleType_t(numeric_limits<HBTInt>::max(), -1))
 
   /* Initialise the value of the pair to identify specified tracer */
   IndexParticleType_t Tracer_Index_ParticleType(numeric_limits<HBTInt>::max(), -1);
-=======
-  // Assume no tracer until we find one
-  TracerIndex = Nbound + 1;
->>>>>>> 8a2fdd7d
 
   for (int itype = 0; itype < TypeMax; itype++)
   {
@@ -508,22 +503,15 @@
         }
     }
   }
-<<<<<<< HEAD
 
   // If we found no tracer in this subgroup, default to the most bound particle.
   TracerIndex = (Tracer_Index_ParticleType.second == -1) ? 0 : Tracer_Index_ParticleType.first;
 
   // Sanity check
   assert(TracerIndex != numeric_limits<HBTInt>::max());
-=======
-  
-  /* We found no collisionless tracer in this subgroup. Use most bound particle
-   * instead. */
-  TracerIndex = (TracerIndex > Nbound) ? 0 : TracerIndex;
 #else
   // Always use the first particle in DMO runs
   TracerIndex = 0;
->>>>>>> 8a2fdd7d
 #endif
 }
 
