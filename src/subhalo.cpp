--- conflicted
+++ resolved
@@ -176,7 +176,6 @@
   RegisterAttr(InertialEigenVector[0], MPI_FLOAT, 9);
   RegisterAttr(InertialEigenVectorWeighted[0], MPI_FLOAT, 9);
 #endif
-<<<<<<< HEAD
   RegisterAttr(InertialTensor[0], MPI_FLOAT, 6);
   RegisterAttr(InertialTensorWeighted[0], MPI_FLOAT, 6);
   RegisterAttr(ComovingAveragePosition[0], MPI_HBT_REAL, 3);
@@ -188,19 +187,7 @@
 
   RegisterAttr(MostBoundParticleId, MPI_HBT_INT, 1);
   RegisterAttr(SinkTrackId, MPI_HBT_INT, 1);
-=======
-RegisterAttr(InertialTensor[0], MPI_FLOAT, 6)
-RegisterAttr(InertialTensorWeighted[0], MPI_FLOAT, 6)
-
-RegisterAttr(ComovingAveragePosition[0], MPI_HBT_REAL, 3)
-RegisterAttr(PhysicalAverageVelocity[0], MPI_HBT_REAL, 3)
-RegisterAttr(ComovingMostBoundPosition[0], MPI_HBT_REAL, 3)
-RegisterAttr(PhysicalMostBoundVelocity[0], MPI_HBT_REAL, 3)
-assert(offsets[NumAttr-1]-offsets[NumAttr-2]==sizeof(HBTReal)*3);//to make sure HBTxyz is stored locally.
-RegisterAttr(MostBoundParticleId, MPI_HBT_INT, 1)
-RegisterAttr(SinkTrackId, MPI_HBT_INT, 1)
-RegisterAttr(NestedParentTrackId, MPI_HBT_INT, 1)
->>>>>>> 3d713da6
+  RegisterAttr(NestedParentTrackId, MPI_HBT_INT, 1);
 #undef RegisterAttr
   assert(NumAttr <= MaxNumAttr);
 
@@ -251,13 +238,8 @@
   // 	int coresize=GetCoreSize(Nbound);
   if (Particles.size())
   {
-<<<<<<< HEAD
     copyHBTxyz(ComovingMostBoundPosition, Particles[0].ComovingPosition);
-    copyHBTxyz(PhysicalMostBoundVelocity, Particles[0].PhysicalVelocity);
-=======
-	copyHBTxyz(ComovingMostBoundPosition, Particles[0].ComovingPosition);
-	copyHBTxyz(PhysicalMostBoundVelocity, Particles[0].GetPhysicalVelocity());
->>>>>>> 3d713da6
+    copyHBTxyz(PhysicalMostBoundVelocity, Particles[0].GetPhysicalVelocity());
   }
   AveragePosition(ComovingAveragePosition, Particles.data(), Nbound);
   AverageVelocity(PhysicalAverageVelocity, Particles.data(), Nbound);
@@ -457,7 +439,6 @@
   }
   if (Nbound > 100) // parallelize
   {
-<<<<<<< HEAD
 #pragma omp parallel
     {
       vector<HBTInt> nboundtype(TypeMax, 0);
@@ -514,64 +495,6 @@
    * instead. */
   TracerIndex = (TracerIndex > Nbound) ? 0 : TracerIndex;
 #endif
-=======
-	#pragma omp parallel
-	{
-	  vector <HBTInt> nboundtype(TypeMax, 0);
-	  vector <float> mboundtype(TypeMax, 0.);
-	  #pragma omp for reduction(min : TracerIndex)
-	  for(HBTInt i=0;i<Nbound;i++)
-	  {
-		auto &p=Particles[i];
-// 		if(p.Id==SpecialConst::NullParticleId) continue;
-		int itype=p.Type;
-		nboundtype[itype]++;
-		mboundtype[itype]+=p.Mass;
-
-		/* Check whether we found a collisionless particle for the first time, 
-		 * indicating we have reached the tentative most bound collisionless 
-		 * tracer */
-		if(TracerIndex > Nbound)
-		  if((1 << itype) & HBTConfig.TracerParticleBitMask)
-			TracerIndex = i;
-
-	  }
-	  #pragma omp critical
-	  for(int i=0;i<TypeMax;i++)
-	  {
-		NboundType[i]+=nboundtype[i];
-		MboundType[i]+=mboundtype[i];
-	  }
-	}
-  }
-  else
-  {
-	/* Initialise large value in this case, since OMP reduction operation 
-	 * handled that part in the other case. */
-	TracerIndex = Nbound + 1;
-	
-	auto end=Particles.begin()+Nbound;
-	for(auto it=Particles.begin();it!=end;++it)
-	{
-	  auto &p=*it;
-	  if(p.Id==SpecialConst::NullParticleId) continue;
-	  int itype=p.Type;
-	  NboundType[itype]++;
-	  MboundType[itype]+=p.Mass;
-
-	  /* Check whether we found a collisionless particle for the first time, 
-	   * indicating we have reached the most bound collisionless tracer */
-	  if(TracerIndex > Nbound)
-	  	if((1 << itype) & HBTConfig.TracerParticleBitMask)
-		  TracerIndex = it - Particles.begin();
-	}
-  }
-
-  /* We found no collisionless tracer in this subgroup. Use most bound particle 
-   * instead. */
-  TracerIndex = (TracerIndex > Nbound) ? 0 : TracerIndex;
-#endif  
->>>>>>> 3d713da6
 }
 
 HBTInt Subhalo_t::KickNullParticles()
@@ -602,18 +525,10 @@
       ++it_save;
     }
   }
-<<<<<<< HEAD
   Particles.resize(it_save - it_begin);
 
-  if (it != it_save)
-    cout << it - it_save << " outof " << np_old << " particles consumed for track " << TrackId << "\n";
+  // if(it!=it_save) cout<<it-it_save<<" outof "<<np_old<<" particles consumed for track "<<TrackId<<"\n";
   return it - it_save;
-=======
-  Particles.resize(it_save-it_begin);
-  
-  //if(it!=it_save) cout<<it-it_save<<" outof "<<np_old<<" particles consumed for track "<<TrackId<<"\n";
-  return it-it_save;
->>>>>>> 3d713da6
 #endif
 }
 
