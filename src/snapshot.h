#ifndef SNAPSHOT_H_INCLUDED
#define SNAPSHOT_H_INCLUDED

#include <assert.h>
#include <cstdio>
#include <cstdlib>
#include <iostream>
#include <sstream>

#include "config_parser.h"
#include "datatypes.h"
#include "hash.h"
#include "mpi_wrapper.h"
#include "mymath.h"
#include "snapshot_number.h"

struct Cosmology_t
{
  HBTReal OmegaM0;
  HBTReal OmegaLambda0;
  HBTReal ScaleFactor;

  // derived parameters:
  HBTReal Hz; // current Hubble param in internal units
  HBTReal OmegaZ;

  void Set(double scalefactor, double omega0, double omegaLambda0)
  {
    OmegaM0 = omega0;
    OmegaLambda0 = omegaLambda0;
    ScaleFactor = scalefactor;
    double Hratio = sqrt(omega0 / (scalefactor * scalefactor * scalefactor) +
                         (1 - omega0 - omegaLambda0) / (scalefactor * scalefactor) +
                         omegaLambda0); // Hubble param for the current catalogue;

    Hz = Hratio * PhysicalConst::H0;
    OmegaZ = omega0 / (scalefactor * scalefactor * scalefactor) / Hratio / Hratio;
  }
};

struct RadMassVel_t
{
  HBTReal r, m, v;
  RadMassVel_t(){};
  RadMassVel_t(HBTReal r, HBTReal m) : r(r), m(m)
  {
  }
  RadMassVel_t(HBTReal r, HBTReal m, HBTReal v) : r(r), m(m), v(v)
  {
  }
};

struct Particle_t
{
  HBTInt Id;
  HBTxyz ComovingPosition;
  HBTvel PhysicalVelocity;
  HBTMassType Mass;
#ifndef DM_ONLY
#ifdef HAS_THERMAL_ENERGY
  HBTReal InternalEnergy;
#endif
  ParticleType_t Type;
#endif
  void create_MPI_type(MPI_Datatype &dtype);
  Particle_t(){};
  Particle_t(HBTInt id) : Id(id)
  {
  }
  bool operator==(const Particle_t &other) const
  {
    return Id == other.Id;
  }
  HBTxyz GetPhysicalVelocity() const
  {
    HBTxyz vel;
    copyXYZ(vel, PhysicalVelocity);
    return vel;
  }
};
extern ostream &operator<<(ostream &o, Particle_t &p);

class Snapshot_t : public SnapshotNumber_t
{
public:
  Cosmology_t Cosmology;
  //   Snapshot_t()=default;
  virtual HBTInt size() const = 0;
  virtual HBTInt GetId(const HBTInt index) const
  {
    return index;
  }
<<<<<<< HEAD
  virtual const HBTxyz &GetComovingPosition(const HBTInt index) const = 0;
  virtual const HBTxyz &GetPhysicalVelocity(const HBTInt index) const = 0;
  virtual HBTReal GetMass(const HBTInt index) const = 0;
=======
  virtual const HBTxyz & GetComovingPosition(const HBTInt index) const=0;
  virtual const HBTxyz GetPhysicalVelocity(const HBTInt index) const=0;
  virtual HBTReal GetMass(const HBTInt index) const=0;
>>>>>>> 3d713da6
  virtual HBTReal GetInternalEnergy(HBTInt index) const
  {
    return 0.;
  }
  void SphericalOverdensitySize(float &Mvir, float &Rvir, HBTReal VirialFactor, const vector<HBTReal> &RSorted,
                                HBTReal ParticleMass) const;
  void SphericalOverdensitySize(float &Mvir, float &Rvir, HBTReal VirialFactor, const vector<RadMassVel_t> &prof) const;
  void SphericalOverdensitySize2(float &Mvir, float &Rvir, HBTReal VirialFactor, const vector<HBTReal> &RSorted,
                                 HBTReal ParticleMass) const;
  void HaloVirialFactors(HBTReal &virialF_tophat, HBTReal &virialF_b200, HBTReal &virialF_c200) const;
  void RelativeVelocity(const HBTxyz &targetPos, const HBTxyz &targetVel, const HBTxyz &refPos, const HBTxyz &refVel,
                        HBTxyz &relativeVel) const;
};

inline void Snapshot_t::RelativeVelocity(const HBTxyz &targetPos, const HBTxyz &targetVel, const HBTxyz &refPos,
                                         const HBTxyz &refVel, HBTxyz &relativeVel) const
{
  HBTxyz dx;
  HBTxyz &dv = relativeVel;
  for (int j = 0; j < 3; j++)
  {
    dx[j] = targetPos[j] - refPos[j];
    if (HBTConfig.PeriodicBoundaryOn)
      dx[j] = NEAREST(dx[j]);
    dv[j] = targetVel[j] - refVel[j];
    dv[j] += Cosmology.Hz * Cosmology.ScaleFactor * dx[j];
  }
}

class SnapshotView_t : public Snapshot_t
{
public:
  HBTInt *Ids;
  HBTInt N;
  Snapshot_t &Snapshot;
  SnapshotView_t(vector<HBTInt> &ids, Snapshot_t &fullsnapshot)
    : Ids(ids.data()), N(ids.size()), Snapshot(fullsnapshot), Snapshot_t(fullsnapshot){};
  SnapshotView_t(VectorView_t<HBTInt> &ids, Snapshot_t &fullsnapshot)
    : Ids(ids.data()), N(ids.size()), Snapshot(fullsnapshot), Snapshot_t(fullsnapshot){};
  SnapshotView_t(HBTInt *ids, HBTInt n, Snapshot_t &fullsnapshot)
    : Ids(ids), N(n), Snapshot(fullsnapshot), Snapshot_t(fullsnapshot){};
  void ReSize(HBTInt n)
  {
    N = n;
  }
  HBTInt size() const
  {
    return N;
  }
  HBTInt GetId(HBTInt i) const
  {
    return Snapshot.GetId(Ids[i]);
  }
  HBTReal GetMass(HBTInt i) const
  {
    return Snapshot.GetMass(Ids[i]);
  }
<<<<<<< HEAD
  const HBTxyz &GetPhysicalVelocity(HBTInt i) const
=======
  const HBTxyz GetPhysicalVelocity(HBTInt i) const
>>>>>>> 3d713da6
  {
    return Snapshot.GetPhysicalVelocity(Ids[i]);
  }
  const HBTxyz &GetComovingPosition(HBTInt i) const
  {
    return Snapshot.GetComovingPosition(Ids[i]);
  }
};

class ParticleSnapshot_t : public Snapshot_t
{
  typedef vector<HBTInt> IndexList_t;

  FlatIndexTable_t<HBTInt, HBTInt> FlatHash;
  MappedIndexTable_t<HBTInt, HBTInt> MappedHash;
  IndexTable_t<HBTInt, HBTInt> *ParticleHash;

  void ExchangeParticles(MpiWorker_t &world);
  void PartitionParticles(MpiWorker_t &world, vector<int> &offset);
  bool IsContiguousId(MpiWorker_t &world, HBTInt &GlobalIdMin);
  HBTInt IdMin, IdMax;

public:
  vector<Particle_t> Particles;
  HBTInt NumberOfParticlesOnAllNodes;
  vector<HBTInt> ProcessIdRanges; // IdRange on each processor is [ProcessIdRanges[i], ProcessIdRanges[i+1]).

  ParticleSnapshot_t()
    : Snapshot_t(), Particles(), ParticleHash(), MappedHash(), FlatHash(), NumberOfParticlesOnAllNodes(0)
  {
    if (HBTConfig.ParticleIdNeedHash)
      ParticleHash = &MappedHash;
    else
      ParticleHash = &FlatHash;
  }
  ParticleSnapshot_t(MpiWorker_t &world, int snapshot_index, bool fill_particle_hash = true) : ParticleSnapshot_t()
  {
    Load(world, snapshot_index, fill_particle_hash);
  }
  ~ParticleSnapshot_t()
  {
    Clear(); // not necessary
  }
  void FillParticleHash();
  void ClearParticleHash();
<<<<<<< HEAD

=======
  void ClearParticles();
  
>>>>>>> 3d713da6
  HBTInt size() const;
  HBTInt GetId(HBTInt index) const;
  HBTInt GetIndex(HBTInt particle_id) const;
  HBTInt GetIndex(Particle_t &particle) const;
  template <class ParticleIdList_t>
  void GetIndices(ParticleIdList_t &particles) const;
<<<<<<< HEAD
  const HBTxyz &GetComovingPosition(HBTInt index) const;
  const HBTxyz &GetPhysicalVelocity(HBTInt index) const;
=======
  const HBTxyz & GetComovingPosition(HBTInt index) const;
  const HBTxyz GetPhysicalVelocity(HBTInt index) const;
>>>>>>> 3d713da6
  HBTReal GetMass(HBTInt index) const;
  HBTReal GetInternalEnergy(HBTInt index) const;
  ParticleType_t GetParticleType(HBTInt index) const;

  void Load(MpiWorker_t &world, int snapshot_index, bool fill_particle_hash = true);
  void Clear();

  void AveragePosition(HBTxyz &CoM, const HBTInt Particles[], HBTInt NumPart) const;
  void AverageVelocity(HBTxyz &CoV, const HBTInt Particles[], HBTInt NumPart) const;

  template <class Halo_T>
  void ExchangeHalos(MpiWorker_t &world, vector<Halo_T> &InHalos, vector<Halo_T> &OutHalos,
                     MPI_Datatype MPI_Halo_Shell_Type) const;
};
inline HBTInt ParticleSnapshot_t::size() const
{
  return Particles.size();
}
inline HBTInt ParticleSnapshot_t::GetId(HBTInt index) const
{
  return Particles[index].Id;
}
inline HBTInt ParticleSnapshot_t::GetIndex(HBTInt particle_id) const
{
  return ParticleHash->GetIndex(particle_id);
}
inline HBTInt ParticleSnapshot_t::GetIndex(Particle_t &particle) const
{
  return ParticleHash->GetIndex(particle.Id);
}
inline const HBTxyz &ParticleSnapshot_t::GetComovingPosition(HBTInt index) const
{
  return Particles[index].ComovingPosition;
}
<<<<<<< HEAD
inline const HBTxyz &ParticleSnapshot_t::GetPhysicalVelocity(HBTInt index) const
=======
inline const HBTxyz ParticleSnapshot_t::GetPhysicalVelocity(HBTInt index) const
>>>>>>> 3d713da6
{
  return Particles[index].GetPhysicalVelocity();
}
inline HBTReal ParticleSnapshot_t::GetMass(HBTInt index) const
{
  return Particles[index].Mass;
}
inline HBTReal ParticleSnapshot_t::GetInternalEnergy(HBTInt index) const
{
#if !defined(DM_ONLY) && defined(HAS_THERMAL_ENERGY)
  return Particles[index].InternalEnergy;
#else
  return 0.;
#endif
}
inline ParticleType_t ParticleSnapshot_t::GetParticleType(HBTInt index) const
{
#ifdef DM_ONLY
  return TypeDM;
#else
  return Particles[index].Type;
#endif
}

extern double AveragePosition(HBTxyz &CoM, const Particle_t Particles[], HBTInt NumPart);
extern double AverageVelocity(HBTxyz &CoV, const Particle_t Particles[], HBTInt NumPart);
#endif<|MERGE_RESOLUTION|>--- conflicted
+++ resolved
@@ -90,15 +90,9 @@
   {
     return index;
   }
-<<<<<<< HEAD
   virtual const HBTxyz &GetComovingPosition(const HBTInt index) const = 0;
-  virtual const HBTxyz &GetPhysicalVelocity(const HBTInt index) const = 0;
+  virtual const HBTxyz GetPhysicalVelocity(const HBTInt index) const = 0;
   virtual HBTReal GetMass(const HBTInt index) const = 0;
-=======
-  virtual const HBTxyz & GetComovingPosition(const HBTInt index) const=0;
-  virtual const HBTxyz GetPhysicalVelocity(const HBTInt index) const=0;
-  virtual HBTReal GetMass(const HBTInt index) const=0;
->>>>>>> 3d713da6
   virtual HBTReal GetInternalEnergy(HBTInt index) const
   {
     return 0.;
@@ -156,11 +150,7 @@
   {
     return Snapshot.GetMass(Ids[i]);
   }
-<<<<<<< HEAD
-  const HBTxyz &GetPhysicalVelocity(HBTInt i) const
-=======
   const HBTxyz GetPhysicalVelocity(HBTInt i) const
->>>>>>> 3d713da6
   {
     return Snapshot.GetPhysicalVelocity(Ids[i]);
   }
@@ -206,25 +196,16 @@
   }
   void FillParticleHash();
   void ClearParticleHash();
-<<<<<<< HEAD
-
-=======
   void ClearParticles();
-  
->>>>>>> 3d713da6
+
   HBTInt size() const;
   HBTInt GetId(HBTInt index) const;
   HBTInt GetIndex(HBTInt particle_id) const;
   HBTInt GetIndex(Particle_t &particle) const;
   template <class ParticleIdList_t>
   void GetIndices(ParticleIdList_t &particles) const;
-<<<<<<< HEAD
   const HBTxyz &GetComovingPosition(HBTInt index) const;
-  const HBTxyz &GetPhysicalVelocity(HBTInt index) const;
-=======
-  const HBTxyz & GetComovingPosition(HBTInt index) const;
   const HBTxyz GetPhysicalVelocity(HBTInt index) const;
->>>>>>> 3d713da6
   HBTReal GetMass(HBTInt index) const;
   HBTReal GetInternalEnergy(HBTInt index) const;
   ParticleType_t GetParticleType(HBTInt index) const;
@@ -259,11 +240,7 @@
 {
   return Particles[index].ComovingPosition;
 }
-<<<<<<< HEAD
-inline const HBTxyz &ParticleSnapshot_t::GetPhysicalVelocity(HBTInt index) const
-=======
 inline const HBTxyz ParticleSnapshot_t::GetPhysicalVelocity(HBTInt index) const
->>>>>>> 3d713da6
 {
   return Particles[index].GetPhysicalVelocity();
 }
