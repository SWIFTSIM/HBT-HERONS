#ifndef PARTICLE_EXCHANGER_H_INCLUDED
#define PARTICLE_EXCHANGER_H_INCLUDED

#include <assert.h>
#include <cstdio>
#include <cstdlib>
#include <forward_list>
#include <list>
#include <numeric>

#include "datatypes.h"
#include "halo_particle_iterator.h"
#include "mpi_wrapper.h"
#include "mymath.h"
#include "snapshot.h"
#include "subhalo.h"
#include "sort_by_hash.h"

class OrderedParticle_t : public Particle_t
{
public:
  HBTInt Order;
  //   using Particle_t::Particle_t;
  using Particle_t::operator=; // inherit assignment operator
  OrderedParticle_t(){};
  OrderedParticle_t(HBTInt id, HBTInt order) : Particle_t(id), Order(order)
  {
  }
  OrderedParticle_t(const Particle_t &p, HBTInt order) : Particle_t(p), Order(order)
  {
  }
};

class RemoteParticle_t : public OrderedParticle_t
{
public:
  int ProcessorId;
  //   using Particle_t::Particle_t;
  using Particle_t::operator=; // inherit assignment operator
  RemoteParticle_t(){};
  RemoteParticle_t(HBTInt id, HBTInt order) : OrderedParticle_t(id, order)
  {
  }
  RemoteParticle_t(const Particle_t &p, HBTInt order) : OrderedParticle_t(p, order)
  {
  }
  //   using OrderedParticle_t::OrderedParticle_t; //not supported by old compilers
};

namespace ParticleExchangeComp
{
inline bool CompParticleOrder(const OrderedParticle_t &a, const OrderedParticle_t &b)
{
  return a.Order < b.Order;
}
inline bool CompParticleId(const Particle_t &a, const Particle_t &b)
{
  return a.Id < b.Id;
}

<<<<<<< HEAD
inline bool CompIdAndOrder(const OrderedParticle_t &a, const OrderedParticle_t &b)
{
  bool a_type = (a.Id != SpecialConst::NullParticleId);
  bool b_type = (b.Id != SpecialConst::NullParticleId);

  if (a_type > b_type)
    return true;

  if (a_type && b_type)
    return a.Order < b.Order;
}

template <class OrderedParticleList_T>
void RestoreParticleOrder(OrderedParticleList_T &P)
{
  for (HBTInt i = 0; i < P.size(); i++)
=======
  inline bool CompIdAndOrder(const OrderedParticle_t &a, const OrderedParticle_t &b)
  {
	bool a_type=(a.Id!=SpecialConst::NullParticleId);
	bool b_type=(b.Id!=SpecialConst::NullParticleId);

	if(a_type>b_type)
	  return true;

	if(a_type&&b_type)
	  return a.Order<b.Order;
  }

  template <class OrderedParticleList_T>
  void RestoreParticleOrder(OrderedParticleList_T &P)
>>>>>>> eada82e6
  {
    auto &p = P[i];
    auto &j = p.Order;
    while (i != j)
      swap(p, P[j]);
  }
}
} // namespace ParticleExchangeComp

#include "hash_remote.tpp"

extern void create_Mpi_RemoteParticleType(MPI_Datatype &dtype);

struct HaloSlicer_t
{
    HBTInt ihalo_begin, ihalo_back, ipart_begin, ipart_end, np;//range of exchanging halos and particles in halos
    int BufferSize;//max number of particles to slice
    HaloSlicer_t(int buffersize):ihalo_begin(0), ihalo_back(0), ipart_begin(0), ipart_end(0), np(0), BufferSize(buffersize)
    {
      if(BufferSize==0) BufferSize=HBTConfig.ParticleExchangerBufferSize;
    }
    template <class Halo_T>
    int NextBuffer(const vector <Halo_T> &InHalos)
    {//select halo range to fill into buffer. return tot number of selected particles.
        np=0;
        ihalo_begin=ihalo_back;
        ipart_begin=ipart_end;
        if(ihalo_begin>=InHalos.size())
          return 0;
        if(ipart_begin>=InHalos[ihalo_begin].Particles.size())//overflow
        {
          ihalo_begin++;
          if(ihalo_begin>=InHalos.size())//end
            return 0;
          ipart_begin=0;
        }
        HBTInt ihalo=ihalo_begin;
        while(true)
        {
            HBTInt n_this=InHalos[ihalo].Particles.size();
            if(ihalo==ihalo_begin) n_this-=ipart_begin;
            np+=n_this;
            if(np>=BufferSize)//buffer full
            {
                HBTInt np_excess=np-BufferSize;
                ihalo_back=ihalo;
                ipart_end=InHalos[ihalo].Particles.size()-np_excess;
                np=BufferSize;
                break;
            }
            ihalo++;
            if(ihalo>=InHalos.size())//exceed
            {
              ihalo_back=InHalos.size()-1;
              ipart_end=InHalos.back().Particles.size();
              break;
            }
        }
        return np;
    }
    template <class Halo_T>
    void GetPartRange(const vector <Halo_T> &InHalos, HBTInt ihalo, HBTInt &i_begin, HBTInt &i_end)
    {//get particle range for ihalo
      i_begin=0;
      if(ihalo==ihalo_begin)
        i_begin=ipart_begin;
      if(ihalo>=InHalos.size())
        i_end=0;
      else
      {
        i_end=InHalos[ihalo].Particles.size();
        if(ihalo==ihalo_back)
          i_end=ipart_end;
      }
    }
};

template <class Halo_T>
class ParticleExchanger_t
{
  MPI_Datatype MPI_HBTParticle_t;
  MpiWorker_t &world;
  const ParticleSnapshot_t &snap;
<<<<<<< HEAD
  vector<Halo_T> &InHalos;

  vector<HBTInt> HaloSizes, HaloOffsets;

  vector<RemoteParticle_t> LocalParticles;
  vector<OrderedParticle_t> RoamParticles;
  typedef vector<RemoteParticle_t>::iterator LocalParticleIterator_t;
  typedef vector<OrderedParticle_t>::iterator RoamParticleIterator_t;
  vector<LocalParticleIterator_t> LocalIterators;
  vector<RoamParticleIterator_t> RoamIterators;
  vector<HBTInt> LocalSizes, RoamSizes;
=======
  vector <Halo_T> &InHalos;
  HaloSlicer_t Slicer;

  vector <RemoteParticle_t> LocalParticles;
  vector <OrderedParticle_t> RoamParticles;
  typedef vector <RemoteParticle_t>::iterator LocalParticleIterator_t;
  typedef vector <OrderedParticle_t>::iterator RoamParticleIterator_t;
  vector <LocalParticleIterator_t> LocalIterators;
  vector <RoamParticleIterator_t> RoamIterators;
  vector <HBTInt> LocalSizes, RoamSizes;
>>>>>>> eada82e6

  int CollectParticles();
  void SendParticles();
  void QueryParticles();
  void RecvParticles();
  void RestoreParticles();

public:
<<<<<<< HEAD
  ParticleExchanger_t(MpiWorker_t &world, const ParticleSnapshot_t &snap, vector<Halo_T> &InHalos);
=======
  ParticleExchanger_t(MpiWorker_t &world, const ParticleSnapshot_t &snap, vector <Halo_T> &InHalos, int buffer_size=0);//buffer_size=0 means using HBTConfig.ParticleExchangerBufferSize
>>>>>>> eada82e6
  ~ParticleExchanger_t()
  {
    My_Type_free(&MPI_HBTParticle_t);
  }
  void Exchange();
};

template <class Halo_T>
<<<<<<< HEAD
ParticleExchanger_t<Halo_T>::ParticleExchanger_t(MpiWorker_t &world, const ParticleSnapshot_t &snap,
                                                 vector<Halo_T> &InHalos)
  : world(world), snap(snap), InHalos(InHalos), LocalParticles(), RoamParticles()
=======
ParticleExchanger_t<Halo_T>::ParticleExchanger_t(MpiWorker_t &world, const ParticleSnapshot_t &snap, vector <Halo_T> &InHalos, int buffer_size): world(world),snap(snap), InHalos(InHalos), Slicer(buffer_size), LocalParticles(), RoamParticles()
>>>>>>> eada82e6
{
  Particle_t().create_MPI_type(MPI_HBTParticle_t);
}

template <class Halo_T>
int ParticleExchanger_t<Halo_T>::CollectParticles()
{
<<<<<<< HEAD
  HaloSizes.reserve(InHalos.size());
  //   HaloOffsets.reserve(InHalos.size());
  HBTInt np = 0;
  for (auto &&h : InHalos)
  {
    // 	HaloOffsets.push_back(np);
    HBTInt n = h.Particles.size();
    HaloSizes.push_back(n);
    np += n;
  }
  LocalParticles.reserve(np);
  np = 0;
  for (auto &&h : InHalos)
  {
    for (auto &&p : h.Particles)
    {
      LocalParticles.emplace_back(move(p), np++);
    }
    h.Particles.clear(); // or hard clear to save memory?
=======
  int np=Slicer.NextBuffer(InHalos);
  if(0==np)
    return 0;
  LocalParticles.clear();//not necessary since LocalParticles has been cleared during RestoreParticles.
  LocalParticles.reserve(np);
  int n=0;
  for(HBTInt ihalo=Slicer.ihalo_begin;ihalo<=Slicer.ihalo_back;ihalo++)
  {
    auto &h=InHalos[ihalo];
    HBTInt ipart, ipart_end;
    Slicer.GetPartRange(InHalos, ihalo, ipart, ipart_end);
    for(;ipart<ipart_end;ipart++)
      LocalParticles.emplace_back(h.Particles[ipart], n++);
//     h.Particles.clear();//do not clear since we will need to know the particle sizes later
>>>>>>> eada82e6
  }
  assert(n==np);
  return np;
}

template <class Halo_T>
void ParticleExchanger_t<Halo_T>::SendParticles()
<<<<<<< HEAD
{

  // Sort the particles by destination rank
  std::vector<HBTInt> offset = sort_by_hash(LocalParticles, world.size());
=======
{//order the particles and send them to the corresponding processing according to ProcessIdRange
  sort(LocalParticles.begin(), LocalParticles.end(), ParticleExchangeComp::CompParticleId);
>>>>>>> eada82e6

  LocalSizes.resize(world.size());
  LocalIterators.resize(world.size());
  for (int rank = 0; rank < world.size(); rank++)
  {
<<<<<<< HEAD
    LocalIterators[rank] = LocalParticles.begin() + offset[rank];
  }
  for (int rank = 0; rank < world.size() - 1; rank++)
  {
    LocalSizes[rank] = LocalIterators[rank + 1] - LocalIterators[rank];
  }
  LocalSizes[world.size() - 1] = LocalParticles.end() - LocalIterators.back();
=======
	while(it->Id>=snap.ProcessIdRanges[rank])
	{
	  if(rank==world.size()) //no particle id should exceed ProcessIdRange.back()
	  {
	    cerr<<"Error: invalid particle id: "<<it->Id<<endl;
	    exit(1);
	  }
	  LocalIterators[rank++]=it;
	}
  }
  while(rank<world.size())
	LocalIterators[rank++]=LocalParticles.end();
  for(rank=0;rank<world.size()-1;rank++)
	LocalSizes[rank]=LocalIterators[rank+1]-LocalIterators[rank];
  LocalSizes[rank]=LocalParticles.end()-LocalIterators.back();
>>>>>>> eada82e6

  RoamSizes.resize(world.size());
  MPI_Alltoall(LocalSizes.data(), 1, MPI_HBT_INT, RoamSizes.data(), 1, MPI_HBT_INT, world.Communicator);
  HBTInt np = accumulate(RoamSizes.begin(), RoamSizes.end(), (HBTInt)0);
  RoamParticles.resize(np);
  RoamIterators.resize(world.size());
  auto it = RoamParticles.begin();
  for (int i = 0; i < world.size(); i++)
  {
    RoamIterators[i] = it;
    it += RoamSizes[i];
  }

<<<<<<< HEAD
  MyAllToAll<Particle_t, LocalParticleIterator_t, RoamParticleIterator_t>(world, LocalIterators, LocalSizes,
                                                                          RoamIterators, MPI_HBTParticle_t);
=======
  MyAllToAll<Particle_t, LocalParticleIterator_t, RoamParticleIterator_t>(world, LocalIterators, LocalSizes, RoamIterators, MPI_HBTParticle_t);
>>>>>>> eada82e6
}

template <class Halo_T>
void ParticleExchanger_t<Halo_T>::QueryParticles()
{
  /* Store original ordering before sorting by particle ID. */
  HBTInt order = 0;
  for (auto &&p : RoamParticles)
    p.Order = order++;

  /* Sort by particle ID */
  sort(RoamParticles.begin(), RoamParticles.end(), ParticleExchangeComp::CompParticleId);

<<<<<<< HEAD
  /* Retrieve the particle information */
=======
>>>>>>> eada82e6
  snap.GetIndices(RoamParticles);
  for (auto &&p : RoamParticles)
  {
    if (p.Id != SpecialConst::NullParticleId)
    {
      p = snap.Particles[p.Id]; // Query the particle property; may need to spawn particles due to star formation here.
    }
    else
    {
#ifdef DM_ONLY
      /* Currently IsTracer() is always true for DM only runs so this will
         abort if any DM particle is not found. Would need to change this
         for annihilating DM, for example. */
      assert(!p.IsTracer());
#else
      /* In hydro runs particles are allowed to disappear if either we don't
         know their type or we know they're not a tracer type. */
      assert((p.Type == TypeMax) || (!p.IsTracer()));
#endif
    }
  }

<<<<<<< HEAD
  /* Return to original order */
=======
>>>>>>> eada82e6
  ParticleExchangeComp::RestoreParticleOrder(RoamParticles);
}

template <class Halo_T>
void ParticleExchanger_t<Halo_T>::RecvParticles()
{
<<<<<<< HEAD
  MyAllToAll<Particle_t, RoamParticleIterator_t, LocalParticleIterator_t>(world, RoamIterators, RoamSizes,
                                                                          LocalIterators, MPI_HBTParticle_t);
  vector<OrderedParticle_t>().swap(RoamParticles);

  for (int rank = 0; rank < world.size(); rank++)
=======
  MyAllToAll<Particle_t, RoamParticleIterator_t, LocalParticleIterator_t>(world, RoamIterators, RoamSizes, LocalIterators, MPI_HBTParticle_t);
  vector <OrderedParticle_t>().swap(RoamParticles);

  for(int rank=0;rank<world.size();rank++)
>>>>>>> eada82e6
  {
    auto it_end = LocalIterators[rank] + LocalSizes[rank];
    for (auto it = LocalIterators[rank]; it != it_end; ++it)
      it->ProcessorId = rank;
  }

  ParticleExchangeComp::RestoreParticleOrder(LocalParticles);
}

template <class Halo_T>
void ParticleExchanger_t<Halo_T>::RestoreParticles()
{
<<<<<<< HEAD
  auto it = LocalParticles.begin();
  for (HBTInt ihalo = 0; ihalo < InHalos.size(); ihalo++)
  {
    auto it_end = it + HaloSizes[ihalo];
    InHalos[ihalo].Particles.assign(it, it_end);
    it = it_end;
  }
  assert(it == LocalParticles.end());
  vector<RemoteParticle_t>().swap(LocalParticles);

  for (auto &&h : InHalos)
    h.KickNullParticles();
=======
  assert(LocalParticles.size()==Slicer.np);
  auto it=LocalParticles.begin();
  for(HBTInt ihalo=Slicer.ihalo_begin;ihalo<=Slicer.ihalo_back;ihalo++)
  {
    HBTInt ipart, ipart_end;
    Slicer.GetPartRange(InHalos, ihalo, ipart, ipart_end);
    for(;ipart<ipart_end;ipart++)
      InHalos[ihalo].Particles[ipart]=*it++;
  }
  assert(it==LocalParticles.end());
  //vector <RemoteParticle_t>().swap(LocalParticles);
  LocalParticles.clear();
>>>>>>> eada82e6
}

template <class Halo_T>
void ParticleExchanger_t<Halo_T>::Exchange()
{
/*  HBTInt ntot=0, ntot2=0;
#pragma omp parallel for reduction(+:ntot)
  for(HBTInt i=0;i<InHalos.size();i++)
    ntot+=InHalos[i].Particles.size();
*/
  while(true)
  {
    int npmax=0, np=CollectParticles();
//     ntot2+=np;
    MPI_Allreduce(&np, &npmax, 1, MPI_INT, MPI_MAX, world.Communicator);
    if(0==npmax) break; //loop till no particles to collect in all threads.
    SendParticles();
    QueryParticles();
    RecvParticles();
    RestoreParticles();
  }
//   assert(ntot==ntot2);

  for(auto &&h: InHalos)
    h.KickNullParticles();
}

template <class Halo_T>
void DecideTargetProcessor(int NumProc, vector<Halo_T> &InHalos, vector<IdRank_t> &TargetRank)
{
  auto dims = ClosestFactors(NumProc, 3);
  HBTxyz step;
<<<<<<< HEAD
  for (int i = 0; i < 3; i++)
    step[i] = HBTConfig.BoxSize / dims[i];
=======
  for(int i=0;i<3;i++)
	step[i]=HBTConfig.BoxSize/dims[i];
>>>>>>> eada82e6

#pragma omp parallel for
  for (HBTInt i = 0; i < InHalos.size(); i++)
  {
    InHalos[i].AverageCoordinates();
    TargetRank[i].Id = i;
    TargetRank[i].Rank = AssignCell(InHalos[i].ComovingAveragePosition, step, dims);
  }
}

template <class Halo_T>
<<<<<<< HEAD
void ParticleSnapshot_t::ExchangeHalos(MpiWorker_t &world, vector<Halo_T> &InHalos, vector<Halo_T> &OutHalos,
                                       MPI_Datatype MPI_Halo_Shell_Type) const
=======
void ParticleSnapshot_t::ExchangeHalos(MpiWorker_t& world, vector <Halo_T>& InHalos, vector<Halo_T>& OutHalos, MPI_Datatype MPI_Halo_Shell_Type, bool NeedParticleQuery) const
>>>>>>> eada82e6
{
  typedef typename vector<Halo_T>::iterator HaloIterator_t;
  typedef HaloParticleIterator_t<HaloIterator_t> ParticleIterator_t;

<<<<<<< HEAD
  //   cout<<"Query particle..."<<flush;
  { // query particles
    ParticleExchanger_t<Halo_T> Exchanger(world, *this, InHalos);
    Exchanger.Exchange();
  }

  vector<IdRank_t> TargetRank(InHalos.size());
  DecideTargetProcessor(world.size(), InHalos, TargetRank);

  // distribute halo shells
  vector<int> SendHaloCounts(world.size(), 0), RecvHaloCounts(world.size()), SendHaloDisps(world.size()),
    RecvHaloDisps(world.size());
  sort(TargetRank.begin(), TargetRank.end(), CompareRank);
  vector<Halo_T> InHalosSorted(InHalos.size());
  vector<HBTInt> InHaloSizes(InHalos.size());
  for (HBTInt haloid = 0; haloid < InHalos.size(); haloid++)
  {
    InHalosSorted[haloid] = move(InHalos[TargetRank[haloid].Id]);
    SendHaloCounts[TargetRank[haloid].Rank]++;
    InHaloSizes[haloid] = InHalosSorted[haloid].Particles.size();
  }
  MPI_Alltoall(SendHaloCounts.data(), 1, MPI_INT, RecvHaloCounts.data(), 1, MPI_INT, world.Communicator);
  CompileOffsets(SendHaloCounts, SendHaloDisps);
  HBTInt NumNewHalos = CompileOffsets(RecvHaloCounts, RecvHaloDisps);
  OutHalos.resize(OutHalos.size() + NumNewHalos);
  auto NewHalos = OutHalos.end() - NumNewHalos;
  MPI_Alltoallv(InHalosSorted.data(), SendHaloCounts.data(), SendHaloDisps.data(), MPI_Halo_Shell_Type, &NewHalos[0],
                RecvHaloCounts.data(), RecvHaloDisps.data(), MPI_Halo_Shell_Type, world.Communicator);
  // resize receivehalos
  vector<HBTInt> OutHaloSizes(NumNewHalos);
  MPI_Alltoallv(InHaloSizes.data(), SendHaloCounts.data(), SendHaloDisps.data(), MPI_HBT_INT, OutHaloSizes.data(),
                RecvHaloCounts.data(), RecvHaloDisps.data(), MPI_HBT_INT, world.Communicator);
  for (HBTInt i = 0; i < NumNewHalos; i++)
    NewHalos[i].Particles.resize(OutHaloSizes[i]);

  {
    // distribute halo particles
    MPI_Datatype MPI_HBT_Particle;
    Particle_t().create_MPI_type(MPI_HBT_Particle);
    // create combined iterator for each bunch of haloes
    vector<ParticleIterator_t> InParticleIterator(world.size());
    vector<ParticleIterator_t> OutParticleIterator(world.size());
    for (int rank = 0; rank < world.size(); rank++)
    {
      InParticleIterator[rank].init(InHalosSorted.begin() + SendHaloDisps[rank],
                                    InHalosSorted.begin() + SendHaloDisps[rank] + SendHaloCounts[rank]);
      OutParticleIterator[rank].init(NewHalos + RecvHaloDisps[rank],
                                     NewHalos + RecvHaloDisps[rank] + RecvHaloCounts[rank]);
    }
    vector<HBTInt> InParticleCount(world.size(), 0);
    for (HBTInt i = 0; i < InHalosSorted.size(); i++)
      InParticleCount[TargetRank[i].Rank] += InHalosSorted[i].Particles.size();

    MyAllToAll<Particle_t, ParticleIterator_t, ParticleIterator_t>(world, InParticleIterator, InParticleCount,
                                                                   OutParticleIterator, MPI_HBT_Particle);

    MPI_Type_free(&MPI_HBT_Particle);
  }
=======
//   cout<<"Query particle..."<<flush;
  if(NeedParticleQuery)
  {//query particles
	ParticleExchanger_t <Halo_T>Exchanger(world, *this, InHalos);
	Exchanger.Exchange();
  }

  vector <IdRank_t>TargetRank(InHalos.size());
  DecideTargetProcessor(world.size(), InHalos, TargetRank);

  //distribute halo shells
	vector <int> SendHaloCounts(world.size(),0), RecvHaloCounts(world.size()), SendHaloDisps(world.size()), RecvHaloDisps(world.size());
	sort(TargetRank.begin(), TargetRank.end(), CompareRank);
	vector <Halo_T> InHalosSorted(InHalos.size());
	vector <HBTInt> InHaloSizes(InHalos.size());
	for(HBTInt haloid=0;haloid<InHalos.size();haloid++)
	{
	  InHalosSorted[haloid]=move(InHalos[TargetRank[haloid].Id]);
	  SendHaloCounts[TargetRank[haloid].Rank]++;
	  InHaloSizes[haloid]=InHalosSorted[haloid].Particles.size();
	}
	MPI_Alltoall(SendHaloCounts.data(), 1, MPI_INT, RecvHaloCounts.data(), 1, MPI_INT, world.Communicator);
	CompileOffsets(SendHaloCounts, SendHaloDisps);
	HBTInt NumNewHalos=CompileOffsets(RecvHaloCounts, RecvHaloDisps);
	OutHalos.resize(OutHalos.size()+NumNewHalos);
	auto NewHalos=OutHalos.end()-NumNewHalos;
	MPI_Alltoallv(InHalosSorted.data(), SendHaloCounts.data(), SendHaloDisps.data(), MPI_Halo_Shell_Type, &NewHalos[0], RecvHaloCounts.data(), RecvHaloDisps.data(), MPI_Halo_Shell_Type, world.Communicator);
  //resize receivehalos
	vector <HBTInt> OutHaloSizes(NumNewHalos);
	MPI_Alltoallv(InHaloSizes.data(), SendHaloCounts.data(), SendHaloDisps.data(), MPI_HBT_INT, OutHaloSizes.data(), RecvHaloCounts.data(), RecvHaloDisps.data(), MPI_HBT_INT, world.Communicator);
	for(HBTInt i=0;i<NumNewHalos;i++)
	  NewHalos[i].Particles.resize(OutHaloSizes[i]);

	{
	//distribute halo particles
	MPI_Datatype MPI_HBT_Particle;
	Particle_t().create_MPI_type(MPI_HBT_Particle);
	//create combined iterator for each bunch of haloes
	vector <ParticleIterator_t> InParticleIterator(world.size());
	vector <ParticleIterator_t> OutParticleIterator(world.size());
	for(int rank=0;rank<world.size();rank++)
	{
	  InParticleIterator[rank].init(InHalosSorted.begin()+SendHaloDisps[rank], InHalosSorted.begin()+SendHaloDisps[rank]+SendHaloCounts[rank]);
	  OutParticleIterator[rank].init(NewHalos+RecvHaloDisps[rank], NewHalos+RecvHaloDisps[rank]+RecvHaloCounts[rank]);
	}
	vector <HBTInt> InParticleCount(world.size(),0);
	for(HBTInt i=0;i<InHalosSorted.size();i++)
	  InParticleCount[TargetRank[i].Rank]+=InHalosSorted[i].Particles.size();

	MyAllToAll<Particle_t, ParticleIterator_t, ParticleIterator_t>(world, InParticleIterator, InParticleCount, OutParticleIterator, MPI_HBT_Particle);

	MPI_Type_free(&MPI_HBT_Particle);
	}
>>>>>>> eada82e6
}
#endif<|MERGE_RESOLUTION|>--- conflicted
+++ resolved
@@ -58,7 +58,6 @@
   return a.Id < b.Id;
 }
 
-<<<<<<< HEAD
 inline bool CompIdAndOrder(const OrderedParticle_t &a, const OrderedParticle_t &b)
 {
   bool a_type = (a.Id != SpecialConst::NullParticleId);
@@ -75,22 +74,6 @@
 void RestoreParticleOrder(OrderedParticleList_T &P)
 {
   for (HBTInt i = 0; i < P.size(); i++)
-=======
-  inline bool CompIdAndOrder(const OrderedParticle_t &a, const OrderedParticle_t &b)
-  {
-	bool a_type=(a.Id!=SpecialConst::NullParticleId);
-	bool b_type=(b.Id!=SpecialConst::NullParticleId);
-
-	if(a_type>b_type)
-	  return true;
-
-	if(a_type&&b_type)
-	  return a.Order<b.Order;
-  }
-
-  template <class OrderedParticleList_T>
-  void RestoreParticleOrder(OrderedParticleList_T &P)
->>>>>>> eada82e6
   {
     auto &p = P[i];
     auto &j = p.Order;
@@ -104,77 +87,12 @@
 
 extern void create_Mpi_RemoteParticleType(MPI_Datatype &dtype);
 
-struct HaloSlicer_t
-{
-    HBTInt ihalo_begin, ihalo_back, ipart_begin, ipart_end, np;//range of exchanging halos and particles in halos
-    int BufferSize;//max number of particles to slice
-    HaloSlicer_t(int buffersize):ihalo_begin(0), ihalo_back(0), ipart_begin(0), ipart_end(0), np(0), BufferSize(buffersize)
-    {
-      if(BufferSize==0) BufferSize=HBTConfig.ParticleExchangerBufferSize;
-    }
-    template <class Halo_T>
-    int NextBuffer(const vector <Halo_T> &InHalos)
-    {//select halo range to fill into buffer. return tot number of selected particles.
-        np=0;
-        ihalo_begin=ihalo_back;
-        ipart_begin=ipart_end;
-        if(ihalo_begin>=InHalos.size())
-          return 0;
-        if(ipart_begin>=InHalos[ihalo_begin].Particles.size())//overflow
-        {
-          ihalo_begin++;
-          if(ihalo_begin>=InHalos.size())//end
-            return 0;
-          ipart_begin=0;
-        }
-        HBTInt ihalo=ihalo_begin;
-        while(true)
-        {
-            HBTInt n_this=InHalos[ihalo].Particles.size();
-            if(ihalo==ihalo_begin) n_this-=ipart_begin;
-            np+=n_this;
-            if(np>=BufferSize)//buffer full
-            {
-                HBTInt np_excess=np-BufferSize;
-                ihalo_back=ihalo;
-                ipart_end=InHalos[ihalo].Particles.size()-np_excess;
-                np=BufferSize;
-                break;
-            }
-            ihalo++;
-            if(ihalo>=InHalos.size())//exceed
-            {
-              ihalo_back=InHalos.size()-1;
-              ipart_end=InHalos.back().Particles.size();
-              break;
-            }
-        }
-        return np;
-    }
-    template <class Halo_T>
-    void GetPartRange(const vector <Halo_T> &InHalos, HBTInt ihalo, HBTInt &i_begin, HBTInt &i_end)
-    {//get particle range for ihalo
-      i_begin=0;
-      if(ihalo==ihalo_begin)
-        i_begin=ipart_begin;
-      if(ihalo>=InHalos.size())
-        i_end=0;
-      else
-      {
-        i_end=InHalos[ihalo].Particles.size();
-        if(ihalo==ihalo_back)
-          i_end=ipart_end;
-      }
-    }
-};
-
 template <class Halo_T>
 class ParticleExchanger_t
 {
   MPI_Datatype MPI_HBTParticle_t;
   MpiWorker_t &world;
   const ParticleSnapshot_t &snap;
-<<<<<<< HEAD
   vector<Halo_T> &InHalos;
 
   vector<HBTInt> HaloSizes, HaloOffsets;
@@ -186,31 +104,15 @@
   vector<LocalParticleIterator_t> LocalIterators;
   vector<RoamParticleIterator_t> RoamIterators;
   vector<HBTInt> LocalSizes, RoamSizes;
-=======
-  vector <Halo_T> &InHalos;
-  HaloSlicer_t Slicer;
-
-  vector <RemoteParticle_t> LocalParticles;
-  vector <OrderedParticle_t> RoamParticles;
-  typedef vector <RemoteParticle_t>::iterator LocalParticleIterator_t;
-  typedef vector <OrderedParticle_t>::iterator RoamParticleIterator_t;
-  vector <LocalParticleIterator_t> LocalIterators;
-  vector <RoamParticleIterator_t> RoamIterators;
-  vector <HBTInt> LocalSizes, RoamSizes;
->>>>>>> eada82e6
-
-  int CollectParticles();
+
+  void CollectParticles();
   void SendParticles();
   void QueryParticles();
   void RecvParticles();
   void RestoreParticles();
 
 public:
-<<<<<<< HEAD
   ParticleExchanger_t(MpiWorker_t &world, const ParticleSnapshot_t &snap, vector<Halo_T> &InHalos);
-=======
-  ParticleExchanger_t(MpiWorker_t &world, const ParticleSnapshot_t &snap, vector <Halo_T> &InHalos, int buffer_size=0);//buffer_size=0 means using HBTConfig.ParticleExchangerBufferSize
->>>>>>> eada82e6
   ~ParticleExchanger_t()
   {
     My_Type_free(&MPI_HBTParticle_t);
@@ -219,21 +121,16 @@
 };
 
 template <class Halo_T>
-<<<<<<< HEAD
 ParticleExchanger_t<Halo_T>::ParticleExchanger_t(MpiWorker_t &world, const ParticleSnapshot_t &snap,
                                                  vector<Halo_T> &InHalos)
   : world(world), snap(snap), InHalos(InHalos), LocalParticles(), RoamParticles()
-=======
-ParticleExchanger_t<Halo_T>::ParticleExchanger_t(MpiWorker_t &world, const ParticleSnapshot_t &snap, vector <Halo_T> &InHalos, int buffer_size): world(world),snap(snap), InHalos(InHalos), Slicer(buffer_size), LocalParticles(), RoamParticles()
->>>>>>> eada82e6
 {
   Particle_t().create_MPI_type(MPI_HBTParticle_t);
 }
 
 template <class Halo_T>
-int ParticleExchanger_t<Halo_T>::CollectParticles()
-{
-<<<<<<< HEAD
+void ParticleExchanger_t<Halo_T>::CollectParticles()
+{
   HaloSizes.reserve(InHalos.size());
   //   HaloOffsets.reserve(InHalos.size());
   HBTInt np = 0;
@@ -253,44 +150,21 @@
       LocalParticles.emplace_back(move(p), np++);
     }
     h.Particles.clear(); // or hard clear to save memory?
-=======
-  int np=Slicer.NextBuffer(InHalos);
-  if(0==np)
-    return 0;
-  LocalParticles.clear();//not necessary since LocalParticles has been cleared during RestoreParticles.
-  LocalParticles.reserve(np);
-  int n=0;
-  for(HBTInt ihalo=Slicer.ihalo_begin;ihalo<=Slicer.ihalo_back;ihalo++)
-  {
-    auto &h=InHalos[ihalo];
-    HBTInt ipart, ipart_end;
-    Slicer.GetPartRange(InHalos, ihalo, ipart, ipart_end);
-    for(;ipart<ipart_end;ipart++)
-      LocalParticles.emplace_back(h.Particles[ipart], n++);
-//     h.Particles.clear();//do not clear since we will need to know the particle sizes later
->>>>>>> eada82e6
-  }
-  assert(n==np);
-  return np;
+  }
+  assert(n == np);
 }
 
 template <class Halo_T>
 void ParticleExchanger_t<Halo_T>::SendParticles()
-<<<<<<< HEAD
 {
 
   // Sort the particles by destination rank
   std::vector<HBTInt> offset = sort_by_hash(LocalParticles, world.size());
-=======
-{//order the particles and send them to the corresponding processing according to ProcessIdRange
-  sort(LocalParticles.begin(), LocalParticles.end(), ParticleExchangeComp::CompParticleId);
->>>>>>> eada82e6
 
   LocalSizes.resize(world.size());
   LocalIterators.resize(world.size());
   for (int rank = 0; rank < world.size(); rank++)
   {
-<<<<<<< HEAD
     LocalIterators[rank] = LocalParticles.begin() + offset[rank];
   }
   for (int rank = 0; rank < world.size() - 1; rank++)
@@ -298,23 +172,6 @@
     LocalSizes[rank] = LocalIterators[rank + 1] - LocalIterators[rank];
   }
   LocalSizes[world.size() - 1] = LocalParticles.end() - LocalIterators.back();
-=======
-	while(it->Id>=snap.ProcessIdRanges[rank])
-	{
-	  if(rank==world.size()) //no particle id should exceed ProcessIdRange.back()
-	  {
-	    cerr<<"Error: invalid particle id: "<<it->Id<<endl;
-	    exit(1);
-	  }
-	  LocalIterators[rank++]=it;
-	}
-  }
-  while(rank<world.size())
-	LocalIterators[rank++]=LocalParticles.end();
-  for(rank=0;rank<world.size()-1;rank++)
-	LocalSizes[rank]=LocalIterators[rank+1]-LocalIterators[rank];
-  LocalSizes[rank]=LocalParticles.end()-LocalIterators.back();
->>>>>>> eada82e6
 
   RoamSizes.resize(world.size());
   MPI_Alltoall(LocalSizes.data(), 1, MPI_HBT_INT, RoamSizes.data(), 1, MPI_HBT_INT, world.Communicator);
@@ -328,12 +185,8 @@
     it += RoamSizes[i];
   }
 
-<<<<<<< HEAD
   MyAllToAll<Particle_t, LocalParticleIterator_t, RoamParticleIterator_t>(world, LocalIterators, LocalSizes,
                                                                           RoamIterators, MPI_HBTParticle_t);
-=======
-  MyAllToAll<Particle_t, LocalParticleIterator_t, RoamParticleIterator_t>(world, LocalIterators, LocalSizes, RoamIterators, MPI_HBTParticle_t);
->>>>>>> eada82e6
 }
 
 template <class Halo_T>
@@ -347,10 +200,7 @@
   /* Sort by particle ID */
   sort(RoamParticles.begin(), RoamParticles.end(), ParticleExchangeComp::CompParticleId);
 
-<<<<<<< HEAD
   /* Retrieve the particle information */
-=======
->>>>>>> eada82e6
   snap.GetIndices(RoamParticles);
   for (auto &&p : RoamParticles)
   {
@@ -373,28 +223,18 @@
     }
   }
 
-<<<<<<< HEAD
   /* Return to original order */
-=======
->>>>>>> eada82e6
   ParticleExchangeComp::RestoreParticleOrder(RoamParticles);
 }
 
 template <class Halo_T>
 void ParticleExchanger_t<Halo_T>::RecvParticles()
 {
-<<<<<<< HEAD
   MyAllToAll<Particle_t, RoamParticleIterator_t, LocalParticleIterator_t>(world, RoamIterators, RoamSizes,
                                                                           LocalIterators, MPI_HBTParticle_t);
   vector<OrderedParticle_t>().swap(RoamParticles);
 
   for (int rank = 0; rank < world.size(); rank++)
-=======
-  MyAllToAll<Particle_t, RoamParticleIterator_t, LocalParticleIterator_t>(world, RoamIterators, RoamSizes, LocalIterators, MPI_HBTParticle_t);
-  vector <OrderedParticle_t>().swap(RoamParticles);
-
-  for(int rank=0;rank<world.size();rank++)
->>>>>>> eada82e6
   {
     auto it_end = LocalIterators[rank] + LocalSizes[rank];
     for (auto it = LocalIterators[rank]; it != it_end; ++it)
@@ -407,7 +247,6 @@
 template <class Halo_T>
 void ParticleExchanger_t<Halo_T>::RestoreParticles()
 {
-<<<<<<< HEAD
   auto it = LocalParticles.begin();
   for (HBTInt ihalo = 0; ihalo < InHalos.size(); ihalo++)
   {
@@ -420,45 +259,16 @@
 
   for (auto &&h : InHalos)
     h.KickNullParticles();
-=======
-  assert(LocalParticles.size()==Slicer.np);
-  auto it=LocalParticles.begin();
-  for(HBTInt ihalo=Slicer.ihalo_begin;ihalo<=Slicer.ihalo_back;ihalo++)
-  {
-    HBTInt ipart, ipart_end;
-    Slicer.GetPartRange(InHalos, ihalo, ipart, ipart_end);
-    for(;ipart<ipart_end;ipart++)
-      InHalos[ihalo].Particles[ipart]=*it++;
-  }
-  assert(it==LocalParticles.end());
-  //vector <RemoteParticle_t>().swap(LocalParticles);
-  LocalParticles.clear();
->>>>>>> eada82e6
 }
 
 template <class Halo_T>
 void ParticleExchanger_t<Halo_T>::Exchange()
 {
-/*  HBTInt ntot=0, ntot2=0;
-#pragma omp parallel for reduction(+:ntot)
-  for(HBTInt i=0;i<InHalos.size();i++)
-    ntot+=InHalos[i].Particles.size();
-*/
-  while(true)
-  {
-    int npmax=0, np=CollectParticles();
-//     ntot2+=np;
-    MPI_Allreduce(&np, &npmax, 1, MPI_INT, MPI_MAX, world.Communicator);
-    if(0==npmax) break; //loop till no particles to collect in all threads.
-    SendParticles();
-    QueryParticles();
-    RecvParticles();
-    RestoreParticles();
-  }
-//   assert(ntot==ntot2);
-
-  for(auto &&h: InHalos)
-    h.KickNullParticles();
+  CollectParticles();
+  SendParticles();
+  QueryParticles();
+  RecvParticles();
+  RestoreParticles();
 }
 
 template <class Halo_T>
@@ -466,13 +276,8 @@
 {
   auto dims = ClosestFactors(NumProc, 3);
   HBTxyz step;
-<<<<<<< HEAD
   for (int i = 0; i < 3; i++)
     step[i] = HBTConfig.BoxSize / dims[i];
-=======
-  for(int i=0;i<3;i++)
-	step[i]=HBTConfig.BoxSize/dims[i];
->>>>>>> eada82e6
 
 #pragma omp parallel for
   for (HBTInt i = 0; i < InHalos.size(); i++)
@@ -484,17 +289,12 @@
 }
 
 template <class Halo_T>
-<<<<<<< HEAD
 void ParticleSnapshot_t::ExchangeHalos(MpiWorker_t &world, vector<Halo_T> &InHalos, vector<Halo_T> &OutHalos,
                                        MPI_Datatype MPI_Halo_Shell_Type) const
-=======
-void ParticleSnapshot_t::ExchangeHalos(MpiWorker_t& world, vector <Halo_T>& InHalos, vector<Halo_T>& OutHalos, MPI_Datatype MPI_Halo_Shell_Type, bool NeedParticleQuery) const
->>>>>>> eada82e6
 {
   typedef typename vector<Halo_T>::iterator HaloIterator_t;
   typedef HaloParticleIterator_t<HaloIterator_t> ParticleIterator_t;
 
-<<<<<<< HEAD
   //   cout<<"Query particle..."<<flush;
   { // query particles
     ParticleExchanger_t<Halo_T> Exchanger(world, *this, InHalos);
@@ -553,60 +353,5 @@
 
     MPI_Type_free(&MPI_HBT_Particle);
   }
-=======
-//   cout<<"Query particle..."<<flush;
-  if(NeedParticleQuery)
-  {//query particles
-	ParticleExchanger_t <Halo_T>Exchanger(world, *this, InHalos);
-	Exchanger.Exchange();
-  }
-
-  vector <IdRank_t>TargetRank(InHalos.size());
-  DecideTargetProcessor(world.size(), InHalos, TargetRank);
-
-  //distribute halo shells
-	vector <int> SendHaloCounts(world.size(),0), RecvHaloCounts(world.size()), SendHaloDisps(world.size()), RecvHaloDisps(world.size());
-	sort(TargetRank.begin(), TargetRank.end(), CompareRank);
-	vector <Halo_T> InHalosSorted(InHalos.size());
-	vector <HBTInt> InHaloSizes(InHalos.size());
-	for(HBTInt haloid=0;haloid<InHalos.size();haloid++)
-	{
-	  InHalosSorted[haloid]=move(InHalos[TargetRank[haloid].Id]);
-	  SendHaloCounts[TargetRank[haloid].Rank]++;
-	  InHaloSizes[haloid]=InHalosSorted[haloid].Particles.size();
-	}
-	MPI_Alltoall(SendHaloCounts.data(), 1, MPI_INT, RecvHaloCounts.data(), 1, MPI_INT, world.Communicator);
-	CompileOffsets(SendHaloCounts, SendHaloDisps);
-	HBTInt NumNewHalos=CompileOffsets(RecvHaloCounts, RecvHaloDisps);
-	OutHalos.resize(OutHalos.size()+NumNewHalos);
-	auto NewHalos=OutHalos.end()-NumNewHalos;
-	MPI_Alltoallv(InHalosSorted.data(), SendHaloCounts.data(), SendHaloDisps.data(), MPI_Halo_Shell_Type, &NewHalos[0], RecvHaloCounts.data(), RecvHaloDisps.data(), MPI_Halo_Shell_Type, world.Communicator);
-  //resize receivehalos
-	vector <HBTInt> OutHaloSizes(NumNewHalos);
-	MPI_Alltoallv(InHaloSizes.data(), SendHaloCounts.data(), SendHaloDisps.data(), MPI_HBT_INT, OutHaloSizes.data(), RecvHaloCounts.data(), RecvHaloDisps.data(), MPI_HBT_INT, world.Communicator);
-	for(HBTInt i=0;i<NumNewHalos;i++)
-	  NewHalos[i].Particles.resize(OutHaloSizes[i]);
-
-	{
-	//distribute halo particles
-	MPI_Datatype MPI_HBT_Particle;
-	Particle_t().create_MPI_type(MPI_HBT_Particle);
-	//create combined iterator for each bunch of haloes
-	vector <ParticleIterator_t> InParticleIterator(world.size());
-	vector <ParticleIterator_t> OutParticleIterator(world.size());
-	for(int rank=0;rank<world.size();rank++)
-	{
-	  InParticleIterator[rank].init(InHalosSorted.begin()+SendHaloDisps[rank], InHalosSorted.begin()+SendHaloDisps[rank]+SendHaloCounts[rank]);
-	  OutParticleIterator[rank].init(NewHalos+RecvHaloDisps[rank], NewHalos+RecvHaloDisps[rank]+RecvHaloCounts[rank]);
-	}
-	vector <HBTInt> InParticleCount(world.size(),0);
-	for(HBTInt i=0;i<InHalosSorted.size();i++)
-	  InParticleCount[TargetRank[i].Rank]+=InHalosSorted[i].Particles.size();
-
-	MyAllToAll<Particle_t, ParticleIterator_t, ParticleIterator_t>(world, InParticleIterator, InParticleCount, OutParticleIterator, MPI_HBT_Particle);
-
-	MPI_Type_free(&MPI_HBT_Particle);
-	}
->>>>>>> eada82e6
 }
 #endif