#include <new>
#include <omp.h>
#include <chrono>
#include <iostream>
#include <algorithm>

#include "datatypes.h"
#include "gravity_tree.h"
#include "snapshot_number.h"
#include "subhalo.h"

struct ParticleEnergy_t
{
  float Energy;
  HBTInt ParticleIndex;
};

inline bool CompareEnergy(const ParticleEnergy_t &a, const ParticleEnergy_t &b)
{
  return (a.Energy < b.Energy);
}

inline bool IsBound(const ParticleEnergy_t &a)
{
  return (a.Energy < 0);
}

inline bool IsNotSubsampleParticleType(const Particle_t &a)
{
  return a.DoNotSubsample();
}

/* Separates unbound particles from bound particles by placing them at the end
 * of Elist */
static HBTInt RemoveUnboundParticles(vector<ParticleEnergy_t> &Elist, const size_t NumPart)
{
  /* Separate bound from unbound particles. Stable partition since we want to
   * keep original relative ordering (bound particles that cannot be subsampled
   * will stay at the beginning). */
  auto iter = std::stable_partition(Elist.begin(), Elist.begin() + NumPart, IsBound);

  /* Equals the number of bound particles*/
  return iter - Elist.begin();
}

class EnergySnapshot_t : public Snapshot_t
{

  /* Index in the Particles vector of the ith most bound particle. */
  HBTInt GetParticle(HBTInt i) const
  {
    return Elist[i].ParticleIndex;
  }

  vector<HBTReal> MassUpscaleFactor;

public:
  ParticleEnergy_t *Elist;
  typedef vector<Particle_t> ParticleList_t;
  HBTInt N;
  const ParticleList_t &Particles;

  EnergySnapshot_t(ParticleEnergy_t *e, HBTInt n, const ParticleList_t &particles, const Snapshot_t &epoch)
    : Elist(e), N(n), Particles(particles), MassUpscaleFactor(TypeMax, 1.)
  {
    Cosmology = epoch.Cosmology;
  };

  /* Used within the gravitational tree construction. */
  HBTInt size() const
  {
    return N;
  }

  /* Particle ID of the ith most bound particle. */
  HBTInt GetId(HBTInt i) const
  {
    return Particles[GetParticle(i)].Id;
  }

#ifndef DM_ONLY
  /* Particle type of the ith most bound particle. */
  HBTInt GetType(HBTInt i) const
  {
    return Particles[GetParticle(i)].Type;
  }
#endif

  /* Scaled mass of the ith most bound particle. It will be larger than the true
   * mass if the particles are being subsampled. */
  HBTReal GetMass(HBTInt i) const
  {
#ifdef DM_ONLY
    return Particles[GetParticle(i)].Mass * MassUpscaleFactor[1];
#else
    if(IsNotSubsampleParticleType(Particles[GetParticle(i)]))
      return Particles[GetParticle(i)].Mass;
    else
      return Particles[GetParticle(i)].Mass * MassUpscaleFactor[GetType(i)];
#endif
  }

  /* Internal energy of the ith most bound particle. */
  HBTReal GetInternalEnergy(HBTInt i) const
  {
#ifdef HAS_THERMAL_ENERGY
    return Particles[GetParticle(i)].InternalEnergy;
#else
    return 0.;
#endif
  }

  /* Potential energy of the ith most bound particle. */
  HBTReal GetPotentialEnergy(HBTInt i, const HBTxyz &refPos, const HBTxyz &refVel) const
  {
    // Load the total binding energy of the particle, then remove the thermal
    // and kinetic terms so we can return the potential energy
    HBTReal E = Elist[i].Energy;
#ifdef UNBIND_WITH_THERMAL_ENERGY
    E -= GetInternalEnergy(i);
#endif
    const HBTxyz &x = GetComovingPosition(i);
    const HBTxyz v = GetPhysicalVelocity(i);
    double dx[3], dv[3];
    for (int j = 0; j < 3; j++)
    {
      dx[j] = x[j] - refPos[j];
      if (HBTConfig.PeriodicBoundaryOn)
        dx[j] = NEAREST(dx[j]);
      dx[j] *= Cosmology.ScaleFactor; // physical
      dv[j] = v[j] - refVel[j] + Cosmology.Hz * dx[j];
      E -= 0.5 * dv[j] * dv[j];
    }
    return E;
  }

  /* Physical velocity of the ith most bound particle. */
  const HBTxyz GetPhysicalVelocity(HBTInt i) const
  {
    return Particles[GetParticle(i)].GetPhysicalVelocity();
  }

  /* Comoving position of the ith most bound particle. */
  const HBTxyz &GetComovingPosition(HBTInt i) const
  {
    return Particles[GetParticle(i)].ComovingPosition;
  }

  /* Updates the location and velocity of the centre of mass of the NumPart most
   * bound particles. */
  double CentreOfMassReferenceFrame(HBTxyz &CentreOfMassPosition, HBTxyz &CentreOfMassVelocity, HBTInt NumPart)
  {
    double TotalMass = 0, WeightedPosition[3] = {0,0,0}, WeightedVelocity[3] = {0,0,0};

    /* Need a reference point to centre if we have periodic boundary conditions */
    double ReferencePosition[3] = {0,0,0};
    if (HBTConfig.PeriodicBoundaryOn)
      for(int dimension = 0; dimension < 3; dimension++)
        ReferencePosition[dimension] = GetComovingPosition(0)[dimension];

#pragma omp parallel for reduction(+ : TotalMass, WeightedPosition[:3], WeightedVelocity[:3]) if (NumPart > 100)
    for (HBTInt i = 0; i < NumPart; i++)
    {
      const HBTReal mass = GetMass(i);
      const HBTxyz position = GetComovingPosition(i);
      const HBTxyz velocity = GetPhysicalVelocity(i);

      TotalMass += mass;

      for(int dimension = 0; dimension < 3; dimension++)
      {
        WeightedPosition[dimension] += HBTConfig.PeriodicBoundaryOn ? \
                                       NEAREST(position[dimension] - ReferencePosition[dimension]) * mass \
                                     : position[dimension] * mass;
        WeightedVelocity[dimension] += velocity[dimension] * mass;
      }
    }

    /* Remove mass factor */
    for(int dimension = 0;  dimension < 3; dimension++)
    {
      WeightedPosition[dimension] /= TotalMass;
      WeightedVelocity[dimension] /= TotalMass;
    }

    /* Express centre of mass in box coordinates. */
    if (HBTConfig.PeriodicBoundaryOn)
      for(int dimension = 0; dimension < 3; dimension++)
        WeightedPosition[dimension] += ReferencePosition[dimension];

    for(int dimension = 0;  dimension < 3; dimension++)
    {
      CentreOfMassPosition[dimension] = WeightedPosition[dimension];
      CentreOfMassVelocity[dimension] = WeightedVelocity[dimension];
    }

    return TotalMass;
  }

  void AverageKinematics(float &SpecificPotentialEnergy, float &SpecificKineticEnergy, float SpecificAngularMomentum[3],
                         HBTInt NumPart, const HBTxyz &refPos, const HBTxyz &refVel)
  /*obtain specific potential, kinetic energy, and angular momentum for the first NumPart particles
   * all quantities are physical

   * Note there is a slight inconsistency in the energy since they were calculated from the previous unbinding loop, but
   the refVel has been updated.
   */
  {
    if (NumPart <= 1)
    {
      SpecificPotentialEnergy = 0.;
      SpecificKineticEnergy = 0.;
      SpecificAngularMomentum[0] = SpecificAngularMomentum[1] = SpecificAngularMomentum[2] = 0.;
      return;
    }
    double E = 0., K = 0., AMx = 0., AMy = 0., AMz = 0., M = 0.;
#pragma omp parallel for reduction(+ : E, K, AMx, AMy, AMz, M) if (NumPart > 100)
    for (HBTInt i = 0; i < NumPart; i++)
    {
      HBTReal m = GetMass(i);
      E += Elist[i].Energy * m;
#ifdef UNBIND_WITH_THERMAL_ENERGY
      E -= GetInternalEnergy(i) * m;
#endif
      const HBTxyz &x = GetComovingPosition(i);
      const HBTxyz v = GetPhysicalVelocity(i);
      double dx[3], dv[3];
      for (int j = 0; j < 3; j++)
      {
        dx[j] = x[j] - refPos[j];
        if (HBTConfig.PeriodicBoundaryOn)
          dx[j] = NEAREST(dx[j]);
        dx[j] *= Cosmology.ScaleFactor; // physical
        dv[j] = v[j] - refVel[j] + Cosmology.Hz * dx[j];
        K += dv[j] * dv[j] * m;
      }
      AMx += (dx[1] * dv[2] - dx[2] * dv[1]) * m;
      AMy += (dx[2] * dv[0] - dx[0] * dv[2]) * m;
      AMz += (dx[0] * dv[1] - dx[1] * dv[0]) * m;
      M += m;
    }
    E /= M;
    K *= 0.5 / M;
    SpecificPotentialEnergy = E - K;
    SpecificKineticEnergy = K;
    SpecificAngularMomentum[0] = AMx / M;
    SpecificAngularMomentum[1] = AMy / M;
    SpecificAngularMomentum[2] = AMz / M;
  }

  /* Accumulates the total mass of particles between the Nstart and Nfinish most
   * bound particle. */
   void AccumulateMass(const HBTInt &Nstart, const HBTInt &Nfinish, float &Mass)
   {
      Mass = 0;
#pragma omp parallel for reduction(+:Mass) if ((Nfinish - Nstart) > 1000)
      for (HBTInt i = Nstart; i < Nfinish; i++)
        Mass += GetMass(i);
   }

#ifndef DM_ONLY
  /* Accumulates the total mass per particle type between the Nstart and Nfinish
   * most bound particles. */
   void AccumulateMass(const HBTInt &Nstart, const HBTInt &Nfinish, float MassPerType[])
   {
      for(int i = 0; i < TypeMax; i++)
        MassPerType[i] = 0;

#pragma omp parallel for reduction(+:MassPerType[:TypeMax]) if ((Nfinish - Nstart) > 1000)
      for (HBTInt i = Nstart; i < Nfinish; i++)
        MassPerType[GetType(i)] += GetMass(i);
   }

  /* Accumulates the total mass of particles and per particle type between the
   * Nstart and Nfinish most bound particle. */
   void AccumulateMass(const HBTInt &Nstart, const HBTInt &Nfinish, float &Mass, float MassPerType[])
   {
      /* Compute mass per type */
      AccumulateMass(Nstart, Nfinish, MassPerType);

      /* Sum over all types to get total */
      Mass = 0;
      for(int i = 0; i < TypeMax; i++)
        Mass += MassPerType[i];
   }
#endif

  /* Finds the factor by which the mass of particles need to be multiplied after
   * subsampling, to ensure mass conservation. */
  std::vector<HBTReal> GetMassUpscaleFactor(const HBTInt &Nlast, const HBTReal &Mlast, const HBTInt &MaxSampleSize, const HBTInt &Nunsample)
  {
    ResetMassUpscaleFactor(); /* To get true particle mass */

    /* Compute the total mass of particles that are not subsampled, to subtract
     * contribution from Mlast and hence get total true mass of subsampled
     * particles. */
    HBTReal Munsampled = 0;
    if(Nunsample > 0)
    {
#pragma omp parallel for if (Nunsample > 100) reduction(+:Munsampled)
      for (HBTInt i = 0; i < Nunsample; i++)
        Munsampled += GetMass(i);
    }

    /* This is the mass value that we need to convert when doing subsampling. */
    HBTReal MsubsampleTrue = Mlast - Munsampled;

    /* Total mass of the subsampled particle set. */
    HBTReal Msubsample = 0;
#pragma omp parallel for if (MaxSampleSize > 100) reduction(+:Msubsample)
    for (HBTInt i = Nunsample; i < (Nunsample + MaxSampleSize); i++)
    {
      Msubsample += GetMass(i);
    }

    return std::vector<HBTReal> (TypeMax, MsubsampleTrue / Msubsample);
  }

#ifndef DM_ONLY
  /* Finds the factor by which the mass of particles need to be multiplied after
   * subsampling, to ensure mass conservation. Contrary to GetMassUpscaleFactor,
   * we define the upscale factor based on a particle type level. */
  std::vector<HBTReal> GetMassUpscaleFactorPerParticleType(const HBTInt &Nlast, const HBTReal &Mlast, const HBTInt &MaxSampleSize, const HBTInt &Nunsample)
  {
    ResetMassUpscaleFactor(); /* To get true particle mass */

    /* Mass of particles in the subsampled set */
    float MassPerTypeSubsample[TypeMax];
    AccumulateMass(Nunsample, Nunsample + MaxSampleSize, MassPerTypeSubsample);

    /* Compute mass of particles that are not in the subsampled set. */
    float MassPerTypeTotal[TypeMax];
    AccumulateMass(Nunsample + MaxSampleSize, Nlast, MassPerTypeTotal);

    /* Add both together to get **actual** total mass */
    for(int type = 0; type < TypeMax; type++)
      MassPerTypeTotal[type] += MassPerTypeSubsample[type];

    /* Ratio of both gives the mass upscale factor for each particle type.
     * We do not set values with zero particle types, but those particle types
     * would not contribute to potential since by definition there are none in
     * the subsampled set. */
    std::vector<HBTReal> MassUpscaleFactor = std::vector<HBTReal>(TypeMax, 0);
    for(int type = 0; type < TypeMax; type++)
      if(MassPerTypeSubsample[type])
        MassUpscaleFactor[type] = MassPerTypeTotal[type] / MassPerTypeSubsample[type];

    /* Ensure total mass conservation if we are missing a particle type from
     * our subsampled set. */
    float TotalScaledMass = 0, TotalTrueMass = 0;
    for(int type = 0; type < TypeMax; type++)
    {
      TotalTrueMass += MassPerTypeTotal[type];
      TotalScaledMass += MassPerTypeSubsample[type] * MassUpscaleFactor[type];
    }

    for(int type = 0; type < TypeMax; type++)
      MassUpscaleFactor[type] *= TotalTrueMass / TotalScaledMass;

    return MassUpscaleFactor;
  }
#endif

  /* Makes it so GetMass(i) returns the true mass of the ith most bound
   * particle. */
  void ResetMassUpscaleFactor()
  {
    std::fill(MassUpscaleFactor.begin(), MassUpscaleFactor.end(), 1.);
  }

  /* Upscales the masses of particles if they are subsampled for potential
   * calculation purposes, or leaves them as is if the subhalo is small.
   * Returns the number of particles that will be gravity sources. */
  HBTInt SetMassUpscaleFactor(const HBTInt &Nlast, const HBTReal &Mlast, const HBTInt &MaxSampleSize, const HBTInt &Nunsample)
  {
    /* Subsampling disabled by user or the subhalo does not cross the threshold
     * to subsample. Use all currently bound particles in tree. */
    if((MaxSampleSize == 0) || (Nlast < (MaxSampleSize + Nunsample)))
      return Nlast;

#ifdef DM_ONLY
    MassUpscaleFactor = GetMassUpscaleFactor(Nlast, Mlast, MaxSampleSize, Nunsample);
#else
    if(HBTConfig.PotentialEstimateUpscaleMassesPerType)
      MassUpscaleFactor = GetMassUpscaleFactorPerParticleType(Nlast, Mlast, MaxSampleSize, Nunsample);
    else
      MassUpscaleFactor = GetMassUpscaleFactor(Nlast, Mlast, MaxSampleSize, Nunsample);
#endif

    return MaxSampleSize + Nunsample;
  }

};

inline void RefineBindingEnergyOrder(EnergySnapshot_t &ESnap, HBTInt Size, GravityTree_t &tree, HBTxyz &RefPos,
                                     HBTxyz &RefVel)
{ // reorder the first Size particles according to their self-binding energy
  auto &Elist = ESnap.Elist;
  auto &Particles = ESnap.Particles;
  tree.Build(ESnap, Size);
  vector<ParticleEnergy_t> Einner(Size);
#pragma omp parallel if (Size > 100)
  {
#pragma omp for
    for (HBTInt i = 0; i < Size; i++)
    {
      HBTInt index = Elist[i].ParticleIndex;
      Einner[i].ParticleIndex = i;
      Einner[i].Energy = tree.BindingEnergy(Particles[index].ComovingPosition, Particles[index].GetPhysicalVelocity(), RefPos,
                                       RefVel, Particles[index].Mass);
    }
#pragma omp single
    sort(Einner.begin(), Einner.end(), CompareEnergy);
#pragma omp for
    for (HBTInt i = 0; i < Size; i++)
    {
      Einner[i] = Elist[Einner[i].ParticleIndex];
    }
#pragma omp for
    for (HBTInt i = 0; i < Size; i++)
    {
      Elist[i] = Einner[i];
    }
  }
}

/* Randomly shuffles the particles whose type are eligible to be subsampled
 * during unbinding. Particles types that are not eligible will be placed at the
 * start of the vector. */
HBTInt PrepareParticlesForSubsampling(vector<Particle_t> &Particles)
{
  /* We first partition the particle vector into those which we will
   * subsample and those which we will not. */
  auto iter = std::partition(Particles.begin(), Particles.end(), IsNotSubsampleParticleType);

  /* Amount of particles that will not be subsampled. */
  HBTInt Nunsample = iter - Particles.begin();

  /* Shuffle the particles that can be subsampled. */
  std::random_shuffle(Particles.begin() + Nunsample, Particles.end());

  return Nunsample;
}

/* Counts how many bound particles are not eligible to be subsampled. */
HBTInt CountUnsampledParticles(const vector<ParticleEnergy_t> &Elist, const vector<Particle_t> &Particles, const HBTInt &OldNsubsample)
{
  HBTInt NewNunsample = 0;
  for (HBTInt i = 0; i < OldNsubsample; i++)
  {
    const auto &p = Particles[Elist[i].ParticleIndex];

    /* Particles that cannot be sampled are always at the beginning. Thus we can
     * exit the loop if we find a particle that we can subsample. */
    if(!p.DoNotSubsample())
      break;

    NewNunsample++;
  }
  return NewNunsample;
}

void Subhalo_t::Unbind(const Snapshot_t &epoch)
{ // the reference frame (pos and vel) should already be initialized before unbinding.

  /* We skip already existing orphans */
  if (!Particles.size())
  {
    Nbound = Particles.size();
    CountParticles();
    GetCorePhaseSpaceProperties();

    /* No bound particles, hence zero binding/potential energies will be saved */
    if (HBTConfig.SaveBoundParticleBindingEnergies)
      ParticleBindingEnergies.clear();
    if (HBTConfig.SaveBoundParticlePotentialEnergies)
      ParticlePotentialEnergies.clear();

    return;
  }

  /* We only expect (potentially) resolved subhaloes to make it here, or masked
   * out subhaloes (which should have at least one tracer particle if everything
   * is working correctly) */
  assert(Particles.size() >= 1);

  HBTInt MaxSampleSize = HBTConfig.MaxSampleSizeOfPotentialEstimate;
  bool RefineMostBoundParticle = (MaxSampleSize > 0 && HBTConfig.RefineMostBoundParticle);
  HBTReal BoundMassPrecision = HBTConfig.BoundMassPrecision;

  /* Need to initialise here, since orphans/disrupted objects do not call the
   * function used to set the value of TracerIndex (CountParticleTypes). This
   * prevents accessing entries beyond the corresponding particle array. */
  SetTracerIndex(0);

  /* Variables that store the centre of mass reference frame, which is used during
   * unbinding. In the first iteration, the centre of mass reference frame is that
   * of all particles associated to the subhalo in the previous output. Subsequent
   * iterations use the centre of mass frame of particles identified as bound. */
  HBTxyz OldRefPos, OldRefVel;
  auto &RefPos = ComovingAveragePosition;
  auto &RefVel = PhysicalAverageVelocity;

  /* Starting number of bound particles we include all particles because we do
   * not know which ones are bound or unbound at this point. */
  Nbound = Particles.size();

  GravityTree_t tree;
  tree.Reserve(Particles.size());

  /* Shuffle the particle vector, which we use as our basis of random
   * subsamples. */
  HBTInt Nunsample = 0;
  if (MaxSampleSize > 0 && Nbound > MaxSampleSize)
    Nunsample = PrepareParticlesForSubsampling(Particles);

  /* This vector stores the original ordering of particles, and will later store
   * their binding energies. */
  vector<ParticleEnergy_t> Elist(Particles.size());
  for (HBTInt i = 0; i < Particles.size(); i++)
    Elist[i].ParticleIndex = i;

  /* To access particles in binding energy order and most methods related to
   * unbinding */
  EnergySnapshot_t ESnap(Elist.data(), Elist.size(), Particles, epoch);

  /* Associated mass of the starting number of particles. */
#ifdef DM_ONLY
  ESnap.AccumulateMass(0, Nbound, Mbound);
#else
  ESnap.AccumulateMass(0, Nbound, Mbound, MboundType);
#endif

  /* Used to determine when iterative unbinding has converged to within the
   * specified accuracy. */
  HBTInt Nlast;
  HBTReal Mlast;

  /* Iteratively unbind until we find that the subhalo bound particle number (or
   * mass) has either converged or the subhalo has disrupted. */
  bool CorrectionLoop = false;
  while (true)
  {
    /* Correct the binding energies of bound particles due to removing particles
     * from the bound set in the previous iteration. */
    if (CorrectionLoop)
    {
      /* Compute the kinetic energy of the new centre of mass relative to the
       * old centre of mass frame. */
      HBTxyz RefVelDiff;
      epoch.RelativeVelocity(OldRefPos, OldRefVel, RefPos, RefVel, RefVelDiff);
      HBTReal dK = 0.5 * VecNorm(RefVelDiff);

      /* The tree will only contain particles that were identified as unbound in
       * the last unbinding iteration. */
      EnergySnapshot_t ESnapCorrection(&Elist[Nbound], Nlast - Nbound, Particles,
                                       epoch);
      tree.Build(ESnapCorrection);

#pragma omp parallel for if (Nlast > 100)
      for (HBTInt i = 0; i < Nbound; i++)
      {
        HBTInt index = Elist[i].ParticleIndex;
        auto &x = Particles[index].ComovingPosition;
        auto v = Particles[index].GetPhysicalVelocity();
        HBTxyz OldVel;
        epoch.RelativeVelocity(x, v, OldRefPos, OldRefVel, OldVel);

        /* Remove the potential contribution of unbound particles and update the
         * kinetic energy based on new reference frame. */
        Elist[i].Energy += VecDot(OldVel, RefVelDiff) + dK - tree.EvaluatePotential(x, 0);
      }
      Nlast = Nbound;
    }
    else
    {
      Nlast = Nbound;
      Mlast = Mbound;

      /* Checks whether subhalo will be subsampled, and if so, scales the masses
       * of subsampled particles to conserve mass. */
      HBTInt NGravitySources = ESnap.SetMassUpscaleFactor(Nlast, Mlast, MaxSampleSize, Nunsample);
      tree.Build(ESnap, NGravitySources);

#pragma omp parallel for if (Nlast > 100)
      for (HBTInt i = 0; i < Nlast; i++)
      {
        /* Non-zero masses for particles in the tree because we need to remove
         * their self-gravity. */
        HBTReal particle_mass = (i < NGravitySources) ? ESnap.GetMass(i) : 0.;

        HBTInt index = Elist[i].ParticleIndex;
        Elist[i].Energy = tree.BindingEnergy(Particles[index].ComovingPosition,
                                             Particles[index].GetPhysicalVelocity(),
                                             RefPos, RefVel, particle_mass);
#ifdef UNBIND_WITH_THERMAL_ENERGY
        Elist[i].Energy += Particles[index].InternalEnergy;
#endif
      }

      /* This ensures we use the true particle mass if there is no subsampling
       * in the next unbinding iteration. */
      ESnap.ResetMassUpscaleFactor();
    }

    /* If we disable stripping, the we do no update Nbound nor Nunsample, and
     * they retain the values assigned before the first unbinding iteration. */
#ifndef NO_STRIPPING
    Nbound = RemoveUnboundParticles(Elist, Nlast); // TODO: parallelize this.
    Nunsample = CountUnsampledParticles(Elist, Particles, Nunsample);
#endif

    // Count the number of bound tracer particles
#ifdef DM_ONLY
    // All particles are tracers in DMO runs
    HBTInt Nbound_tracers = Nbound;
#else
    HBTInt Nbound_tracers = 0;
    for (HBTInt i = 0; i < Nbound; i += 1)
    {
      const auto &p = Particles[Elist[i].ParticleIndex];
      if (p.IsTracer())
        Nbound_tracers += 1;
      if (Nbound_tracers >= HBTConfig.MinNumTracerPartOfSub)
        break; // We found enough, so no need to continue
    }
#endif

    /* Subhalo has disrupted */
    if ((Nbound < HBTConfig.MinNumPartOfSub) || (Nbound_tracers < HBTConfig.MinNumTracerPartOfSub))
    {
      /* Store when it disrupted. */
      if (IsAlive())
        SnapshotOfDeath = epoch.GetSnapshotId();

      /* The most bound positions of the new orphan were found when updating
       * every subhalo particles. Copy over to the comoving ones. For future
       * outputs, we will rely on UpdateMostBoundPosition instead */
      copyHBTxyz(ComovingAveragePosition, ComovingMostBoundPosition);
      copyHBTxyz(PhysicalAverageVelocity, PhysicalMostBoundVelocity);

      /* Do not allow the orphan to have any particles, so they can be subject to
       * unbinding in their parent. The particle array will be updated after this
       * subhalo has been done, when truncating the source. */
      Nbound = 0;
      Mbound = 0;

      break;
    }

    /* Sort the particles that were found to be newly unbound. */
    sort(Elist.begin() + Nbound, Elist.begin() + Nlast, CompareEnergy);
    HBTInt Ndiff = Nlast - Nbound;
    if (Ndiff < Nbound)
    {
      if (MaxSampleSize <= 0 || Ndiff < MaxSampleSize)
      {
        CorrectionLoop = true;
        copyHBTxyz(OldRefPos, RefPos);
        copyHBTxyz(OldRefVel, RefVel);
      }
    }

    /* The centre of mass frame is updated here. We return bound mass because we
     * already need to calculate it, so we save another loop. */
    Mbound = ESnap.CentreOfMassReferenceFrame(ComovingAveragePosition, PhysicalAverageVelocity, Nbound);

    /* We have converged according to the user specified threshold. */
    if (Nbound >= Nlast * BoundMassPrecision)
    {
      /* Since we have a resolved subhalo, we reset the death and sink
       * information. */
      if (!IsAlive())
      {
<<<<<<< HEAD
        SnapshotIndexOfDeath = SpecialConst::NullSnapshotId;
        DescendantTrackId = SpecialConst::NullTrackId;
=======
        SnapshotOfDeath = SpecialConst::NullSnapshotId;
        DescendantTrackId = SpecialConst::NullSnapshotId;
>>>>>>> 66226876
      }
      if (IsTrapped())
      {
        SnapshotOfSink = SpecialConst::NullSnapshotId;
        SinkTrackId = SpecialConst::NullTrackId;
      }

      /* Sort the bound particles in binding energy */
      sort(Elist.begin(), Elist.begin() + Nbound, CompareEnergy);

      /* We need to refine the most bound particle, as subsampling large subhaloes will lead to
       * incorrect ordering of binding energies. Hence, the most bound particle before this step
       * may not be the true most bound particle. */
      if (RefineMostBoundParticle && Nbound > MaxSampleSize)
      {
        /* If the number of bound particles is large, the number of particles used in this step scales with Nbound.
         * Using too few particles without this scaling would not result in a better centering. This is because it
         * would be limited to the (MaxSampleSize / Nbound) fraction of most bound particles, whose ranking can be
         * extremely sensitive to the randomness used during unbinding. */
        HBTInt SampleSizeCenterRefinement =
          max(MaxSampleSize, static_cast<HBTInt>(HBTConfig.BoundFractionCenterRefinement * Nbound));

        /* Computes self-binding energy of the SampleSizeCenterRefinement most bound
         * particles, and sorts them according to their binding energy. */
        // NOTE: Elist.Energies is not updated, so if we save binding energies
        // in the output, the values will be "out of order" since they reflect
        // the subsampled energy estimate.
        RefineBindingEnergyOrder(ESnap, SampleSizeCenterRefinement, tree, RefPos, RefVel);
      }

      /* Replaces the original particle array with a copy where bound and unbound
       * particles are partitioned, and the bound particles are sorted in binding
       * energy. */
      // todo: optimize this with in-place permutation, to avoid mem alloc and copying.
      ParticleList_t p(Particles.size());
      for (HBTInt i = 0; i < Particles.size(); i++)
      {
        p[i] = Particles[Elist[i].ParticleIndex];
        Elist[i].ParticleIndex = i; // update particle index in Elist as well.
      }
      Particles.swap(p);

      /* Update the most bound coordinate. Note that for resolved subhaloes,
       * this is not necessarily a tracer particle. */
      copyHBTxyz(ComovingMostBoundPosition, Particles[0].ComovingPosition);
      copyHBTxyz(PhysicalMostBoundVelocity, Particles[0].GetPhysicalVelocity());
      break;
    }
  }

  /* Computes the specific potential and kinetic energy of the bound subhalo, as
   * well as its specific angular momentum. */
  ESnap.AverageKinematics(SpecificSelfPotentialEnergy, SpecificSelfKineticEnergy, SpecificAngularMomentum, Nbound,
                          RefPos, RefVel);

  /* For orphans, this function call only sets it MboundType and NboundType equal to 0. For resolved objects, it
   * updates those fields, as well as the index of the most bound tracer particle.*/
  CountParticleTypes();

  /* At this stage we know the updated TracerIndex, so if we are bound we should
   * update the most bound ID. */
  if (IsAlive())
    MostBoundParticleId = Particles[GetTracerIndex()].Id;

  /* Get centre of mass position and velocity of the most bound particles, which
   * is later used to determine if this subhalo overlaps in phase-space with another. */
  GetCorePhaseSpaceProperties();

  /* Store the binding energy information to save later */
  if (HBTConfig.SaveBoundParticleBindingEnergies)
  {
    ParticleBindingEnergies.resize(Nbound);
#pragma omp parallel for if (Nbound > 100)
    for (HBTInt i = 0; i < Nbound; i++)
      ParticleBindingEnergies[i] = Elist[i].Energy;
  }

  /* Store the potential energy information to save later */
  if (HBTConfig.SaveBoundParticlePotentialEnergies)
  {
    ParticlePotentialEnergies.resize(Nbound);
#pragma omp parallel for if (Nbound > 100)
    for (HBTInt i = 0; i < Nbound; i++)
      ParticlePotentialEnergies[i] = ESnap.GetPotentialEnergy(i, RefPos, RefVel);
  }
}

void Subhalo_t::RecursiveUnbind(SubhaloList_t &Subhalos, const Snapshot_t &snap)
{
  /* Unbind all subhaloes that are nested deeper in the hierarchy of the current
   * one. */
  for (HBTInt i = 0; i < NestedSubhalos.size(); i++)
  {
    /* One of the children of the current subhalo */
    auto subid = NestedSubhalos[i];
    auto &subhalo = Subhalos[subid];
    subhalo.RecursiveUnbind(Subhalos, snap);

    /* The unbound particles of the child we just subjected to unbinding are
     * accreted to the source of the current subhalo. */
    Particles.insert(Particles.end(), subhalo.Particles.begin() + subhalo.Nbound, subhalo.Particles.end());
  }

  /* Unbind the current subhalo */
  Unbind(snap);

  /* Check if any of the subgroups deeper in this tree's hierarchy merge with it.
   * We update the particle list and the entries of the merged subhaloes if the
   * option is enabled. */
  bool HasExperiencedMerger = MergeRecursively(Subhalos, snap, *this);

  /* We need to subject the subhalo to unbinding once more, as it has accreted
   * new particles as a result of mergers. */
  if (HBTConfig.MergeTrappedSubhalos && HasExperiencedMerger)
    Unbind(snap);

  /* We are now sure about which particles are bound to this subhalo, so we can
   * safely pass the unbound ones to its parent and truncate the source.*/
}

void Subhalo_t::TruncateSource()
{
  HBTInt Nsource;
  if (Nbound <= 1)
    Nsource = Nbound;
  else
    Nsource = Nbound * HBTConfig.SourceSubRelaxFactor;
  if (Nsource > Particles.size())
    Nsource = Particles.size();
  Particles.resize(Nsource);
}

void SubhaloSnapshot_t::RefineParticles(MpiWorker_t &world)
{ // it's more expensive to build an exclusive list. so do inclusive here.
  // TODO: ensure the inclusive unbinding is stable (contaminating particles from big subhaloes may hurdle the unbinding

  Timer_t ImbalanceTimer;
  ImbalanceTimer.Tick("start");

#ifdef INCLUSIVE_MASS
#pragma omp parallel for schedule(dynamic, 1) if (ParallelizeHaloes)
  for (HBTInt subid = 0; subid < Subhalos.size(); subid++)
  {
    Subhalos[subid].Unbind(*this);
    Subhalos[subid].TruncateSource();
  }
#else
  HBTInt NumHalos = MemberTable.SubGroups.size();
#pragma omp parallel for schedule(dynamic, 1) if (ParallelizeHaloes)
  for (HBTInt haloid = 0; haloid < NumHalos; haloid++)
  {
    auto &subgroup = MemberTable.SubGroups[haloid];
    if (subgroup.size() == 0)
      continue;
    // add new satellites to central's NestedSubhalos
    auto &central = Subhalos[subgroup[0]];
    auto &nests = central.NestedSubhalos;
    auto old_membercount = nests.size();
    auto &heads = MemberTable.SubGroupsOfHeads[haloid];
    // update central member list (append other heads except itself)
    nests.insert(nests.end(), heads.begin() + 1, heads.end());
    central.RecursiveUnbind(Subhalos, *this);
    nests.resize(old_membercount); // restore old satellite list
  }
// unbind field subs
#pragma omp parallel
  {
    HBTInt NumField = MemberTable.SubGroups[-1].size();
#pragma omp for schedule(dynamic, 1) nowait
    for (HBTInt i = 0; i < NumField; i++)
    {
      HBTInt subid = MemberTable.SubGroups[-1][i];
      Subhalos[subid].Unbind(*this);
    }
    // unbind new-born subs
    HBTInt NumSubOld = MemberTable.AllMembers.size(), NumSub = Subhalos.size();
#pragma omp for schedule(dynamic, 1)
    for (HBTInt i = NumSubOld; i < NumSub; i++)
    {
      Subhalos[i].Unbind(*this);
    }
#pragma omp for schedule(dynamic, 1)
    for (HBTInt i = 0; i < NumSub; i++)
      Subhalos[i].TruncateSource();
  }
#endif // INCLUSIVE_MASS

  ImbalanceTimer.Tick("end");

  PrintTimeImbalanceStatistics(world, ImbalanceTimer);
  PrintSubhaloStatistics(world);
}

/* Prints the maximum time taken by a rank, and its associated imbalance. */
void SubhaloSnapshot_t::PrintTimeImbalanceStatistics(MpiWorker_t &world, Timer_t Timer)
{
  double LocalElapsedTime = Timer.GetSeconds();
  std::vector<double> AllElapsedTime(world.size(), 0);
  MPI_Allgather(&LocalElapsedTime, 1, MPI_DOUBLE, AllElapsedTime.data(), 1, MPI_DOUBLE, MPI_COMM_WORLD);

  /* Compute average run time and maximum time across all ranks */
  double AverageTime = 0, MaxTime=0;
  for(auto &TimePerRank:AllElapsedTime)
  {
    AverageTime += TimePerRank;
    MaxTime = std::max(TimePerRank, MaxTime);
  }
  AverageTime /= world.size();

  if (world.rank() == 0)
    std::cout << "Took " << MaxTime << " seconds. Maximum imbalance across ranks was " << MaxTime / AverageTime << "." << std::endl;
}

/* Print information about how many subhaloes have been sunk, disrupted, newly
 * idenfied and failed subhaloes. */
void SubhaloSnapshot_t::PrintSubhaloStatistics(MpiWorker_t &world)
{
   HBTInt LocalSunkSubhaloes = 0, LocalDisruptedSubhaloes = 0, LocalNewSubhaloes = 0, LocalFakeSubhaloes = 0;
   for(auto &sub:Subhalos)
   {
     /* Sunk subhaloes */
      LocalSunkSubhaloes += (sub.SnapshotIndexOfDeath == GetSnapshotIndex()) \
                          & (sub.SnapshotIndexOfSink  == GetSnapshotIndex());

     /* Disrupted subhaloes */
      LocalDisruptedSubhaloes += (sub.SnapshotIndexOfDeath == GetSnapshotIndex()) \
                               & (sub.SnapshotIndexOfSink  == SpecialConst::NullSnapshotId);

     /* A subhalo that was never self-bound. */
      LocalFakeSubhaloes += (sub.SnapshotIndexOfBirth == GetSnapshotIndex()) \
                          & (sub.SnapshotIndexOfDeath == GetSnapshotIndex());

     /* A subhalo that was just identified as self-bound for the first time. */
      LocalNewSubhaloes += (sub.SnapshotIndexOfBirth == GetSnapshotIndex()) \
                         & (sub.SnapshotIndexOfDeath == SpecialConst::NullSnapshotId);
   }

  /* Gather across ranks */
  HBTInt TotalSunkSubhaloes = 0, TotalDisruptedSubhaloes = 0, TotalNewSubhaloes = 0, TotalFakeSubhaloes = 0;
  MPI_Allreduce(&LocalSunkSubhaloes     , &TotalSunkSubhaloes     , 1, MPI_HBT_INT, MPI_SUM, world.Communicator);
  MPI_Allreduce(&LocalDisruptedSubhaloes, &TotalDisruptedSubhaloes, 1, MPI_HBT_INT, MPI_SUM, world.Communicator);
  MPI_Allreduce(&LocalNewSubhaloes      , &TotalNewSubhaloes      , 1, MPI_HBT_INT, MPI_SUM, world.Communicator);
  MPI_Allreduce(&LocalFakeSubhaloes     , &TotalFakeSubhaloes     , 1, MPI_HBT_INT, MPI_SUM, world.Communicator);

  if(world.rank() == 0)
  {
    std::cout << "    Total number of merged subhaloes = " << TotalSunkSubhaloes << std::endl;
    std::cout << "    Total number of disrupted subhaloes = " << TotalDisruptedSubhaloes << std::endl;
    std::cout << "    Total number of newly identified subhaloes = " << TotalNewSubhaloes << std::endl;
    std::cout << "    Total number of FOF groups without any self-bound subhaloes = " << TotalFakeSubhaloes << std::endl;
  }
}<|MERGE_RESOLUTION|>--- conflicted
+++ resolved
@@ -672,13 +672,8 @@
        * information. */
       if (!IsAlive())
       {
-<<<<<<< HEAD
         SnapshotIndexOfDeath = SpecialConst::NullSnapshotId;
         DescendantTrackId = SpecialConst::NullTrackId;
-=======
-        SnapshotOfDeath = SpecialConst::NullSnapshotId;
-        DescendantTrackId = SpecialConst::NullSnapshotId;
->>>>>>> 66226876
       }
       if (IsTrapped())
       {
