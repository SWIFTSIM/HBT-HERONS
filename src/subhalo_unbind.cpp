--- conflicted
+++ resolved
@@ -269,12 +269,8 @@
   if(Particles.size()==0)
   {
     Nbound=0;
-<<<<<<< HEAD
-    Mbound=0.;
     MostBoundParticleID = SpecialConst::NullParticleId;
-=======
     CountParticles();
->>>>>>> 4c22c7fc
 #ifdef SAVE_BINDING_ENERGY
 	Energies.clear();
 #endif
@@ -283,12 +279,8 @@
   if(Particles.size()==1) 
   {
 	Nbound=1;
-<<<<<<< HEAD
-	Mbound=Particles[0].Mass;
 	MostBoundParticleID = Particles[0].Id;
-=======
 	CountParticles();
->>>>>>> 4c22c7fc
 #ifdef SAVE_BINDING_ENERGY
 	Energies.resize(1);
 	Energies[0]=0.;
@@ -420,13 +412,13 @@
 	}
 	ESnap.AverageKinematics(SpecificSelfPotentialEnergy, SpecificSelfKineticEnergy, SpecificAngularMomentum, Nbound, RefPos, RefVel);//only use CoM frame when unbinding and calculating Kinematics
 	CountParticleTypes();
+  MostBoundParticleID = Particles[0].Id;
 #ifdef SAVE_BINDING_ENERGY
 	Energies.resize(Nbound);
 #pragma omp paralle for if(Nbound>100)
 	for(HBTInt i=0;i<Nbound;i++)
 	  Energies[i]=Elist[i].E;
 #endif
-	MostBoundParticleID = Particles[0].Id;
 }
 void Subhalo_t::RecursiveUnbind(SubhaloList_t &Subhalos, const Snapshot_t &snap)
 {
