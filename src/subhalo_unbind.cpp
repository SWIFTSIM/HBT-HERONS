// TODO: unify the reference frame for specificProperties...
#include <algorithm>
#include <iostream>
#include <new>
#include <omp.h>

#include "datatypes.h"
#include "gravity_tree.h"
#include "snapshot_number.h"
#include "subhalo.h"

struct ParticleEnergy_t
{
  HBTInt pid;
  float E;
};
inline bool CompEnergy(const ParticleEnergy_t &a, const ParticleEnergy_t &b)
{
  return (a.E < b.E);
};
static HBTInt PartitionBindingEnergy(vector<ParticleEnergy_t> &Elist, const size_t len)
/*sort Elist to move unbound particles to the end*/
{ // similar to the C++ partition() func
  if (len == 0)
    return 0;
  if (len == 1)
    return Elist[0].E < 0;

  ParticleEnergy_t Etmp = Elist[0];
  auto iterforward = Elist.begin(), iterbackward = Elist.begin() + len;
  while (true)
  {
    // iterforward is a void now, can be filled
    while (true)
    {
      iterbackward--;
      if (iterbackward == iterforward)
      {
        *iterforward = Etmp;
        if (Etmp.E < 0)
          iterbackward++;
        return iterbackward - Elist.begin();
      }
      if (iterbackward->E < 0)
        break;
    }
    *iterforward = *iterbackward;
    // iterbackward is a void now, can be filled
    while (true)
    {
      iterforward++;
      if (iterforward == iterbackward)
      {
        *iterbackward = Etmp;
        if (Etmp.E < 0)
          iterbackward++;
        return iterbackward - Elist.begin();
      }
      if (iterforward->E > 0)
        break;
    }
    *iterbackward = *iterforward;
  }
}
static void PopMostBoundParticle(ParticleEnergy_t *Edata, const HBTInt Nbound)
{
  HBTInt imin = 0;
  for (HBTInt i = 1; i < Nbound; i++)
  {
    if (Edata[i].E < Edata[imin].E)
      imin = i;
  }
  if (imin != 0)
    swap(Edata[imin], Edata[0]);
}
class EnergySnapshot_t : public Snapshot_t
{
  HBTInt GetParticle(HBTInt i) const
  {
    return Elist[i].pid;
  }

public:
  ParticleEnergy_t *Elist;
  typedef vector<Particle_t> ParticleList_t;
  HBTInt N;
  const ParticleList_t &Particles;
  HBTReal MassFactor;
  EnergySnapshot_t(ParticleEnergy_t *e, HBTInt n, const ParticleList_t &particles, const Snapshot_t &epoch)
    : Elist(e), N(n), Particles(particles), MassFactor(1.)
  {
    Cosmology = epoch.Cosmology;
  };
  void SetMassUnit(HBTReal mass_unit)
  {
    MassFactor = mass_unit;
  }
  HBTInt size() const
  {
    return N;
  }
  HBTInt GetId(HBTInt i) const
  {
    return Particles[GetParticle(i)].Id;
  }
  HBTReal GetMass(HBTInt i) const
  {
    return Particles[GetParticle(i)].Mass * MassFactor;
  }
<<<<<<< HEAD
  const HBTxyz &GetPhysicalVelocity(HBTInt i) const
  {
    return Particles[GetParticle(i)].PhysicalVelocity;
=======
  const HBTxyz GetPhysicalVelocity(HBTInt i) const
  {
        return Particles[GetParticle(i)].GetPhysicalVelocity();
>>>>>>> 3d713da6
  }
  const HBTxyz &GetComovingPosition(HBTInt i) const
  {
    return Particles[GetParticle(i)].ComovingPosition;
  }
  double AverageVelocity(HBTxyz &CoV, HBTInt NumPart)
  /*mass weighted average velocity*/
  {
<<<<<<< HEAD
    HBTInt i, j;
    double svx, svy, svz, msum;

    if (0 == NumPart)
      return 0.;
    if (1 == NumPart)
    {
      copyHBTxyz(CoV, GetPhysicalVelocity(0));
      return GetMass(0);
    }

    svx = svy = svz = 0.;
    msum = 0.;
#pragma omp parallel for reduction(+ : msum, svx, svy, svz) if (NumPart > 100)
    for (i = 0; i < NumPart; i++)
    {
      HBTReal m = GetMass(i);
      const HBTxyz &v = GetPhysicalVelocity(i);
      msum += m;
      svx += v[0] * m;
      svy += v[1] * m;
      svz += v[2] * m;
    }

    CoV[0] = svx / msum;
    CoV[1] = svy / msum;
    CoV[2] = svz / msum;
    return msum;
=======
	HBTInt i,j;
	double svx,svy,svz,msum;
	
	if(0==NumPart) return 0.;
	if(1==NumPart) 
	{
	  copyHBTxyz(CoV, GetPhysicalVelocity(0));
	  return GetMass(0);
	}
	
	svx=svy=svz=0.;
	msum=0.;
	#pragma omp parallel for reduction(+:msum, svx, svy, svz) if(NumPart>100)
	for(i=0;i<NumPart;i++)
	{
	  HBTReal m=GetMass(i);
	  const HBTxyz v=GetPhysicalVelocity(i);
	  msum+=m;
	  svx+=v[0]*m;
	  svy+=v[1]*m;
	  svz+=v[2]*m;
	}
	
	CoV[0]=svx/msum;
	CoV[1]=svy/msum;
	CoV[2]=svz/msum;
	return msum;
>>>>>>> 3d713da6
  }
  double AveragePosition(HBTxyz &CoM, HBTInt NumPart)
  /*mass weighted average position*/
  {
    HBTInt i, j;
    double sx, sy, sz, origin[3], msum;

    if (0 == NumPart)
      return 0.;
    if (1 == NumPart)
    {
      copyHBTxyz(CoM, GetComovingPosition(0));
      return GetMass(0);
    }

    if (HBTConfig.PeriodicBoundaryOn)
      for (j = 0; j < 3; j++)
        origin[j] = GetComovingPosition(0)[j];

    sx = sy = sz = 0.;
    msum = 0.;
#pragma omp parallel for reduction(+ : msum, sx, sy, sz) if (NumPart > 100)
    for (i = 0; i < NumPart; i++)
    {
      HBTReal m = GetMass(i);
      const HBTxyz &x = GetComovingPosition(i);
      msum += m;
      if (HBTConfig.PeriodicBoundaryOn)
      {
        sx += NEAREST(x[0] - origin[0]) * m;
        sy += NEAREST(x[1] - origin[1]) * m;
        sz += NEAREST(x[2] - origin[2]) * m;
      }
      else
      {
        sx += x[0] * m;
        sy += x[1] * m;
        sz += x[2] * m;
      }
    }
    sx /= msum;
    sy /= msum;
    sz /= msum;
    if (HBTConfig.PeriodicBoundaryOn)
    {
      sx += origin[0];
      sy += origin[1];
      sz += origin[2];
    }
    CoM[0] = sx;
    CoM[1] = sy;
    CoM[2] = sz;
    return msum;
  }
  void AverageKinematics(float &SpecificPotentialEnergy, float &SpecificKineticEnergy, float SpecificAngularMomentum[3],
                         HBTInt NumPart, const HBTxyz &refPos, const HBTxyz &refVel)
  /*obtain specific potential, kinetic energy, and angular momentum for the first NumPart particles
   * all quantities are physical

   * Note there is a slight inconsistency in the energy since they were calculated from the previous unbinding loop, but
   the refVel has been updated.
   */
  {
<<<<<<< HEAD
    if (NumPart <= 1)
    {
      SpecificPotentialEnergy = 0.;
      SpecificKineticEnergy = 0.;
      SpecificAngularMomentum[0] = SpecificAngularMomentum[1] = SpecificAngularMomentum[2] = 0.;
      return;
    }
    double E = 0., K = 0., AMx = 0., AMy = 0., AMz = 0., M = 0.;
#pragma omp parallel for reduction(+ : E, K, AMx, AMy, AMz, M) if (NumPart > 100)
    for (HBTInt i = 0; i < NumPart; i++)
    {
      HBTReal m = GetMass(i);
      E += Elist[i].E * m;
      const HBTxyz &x = GetComovingPosition(i);
      const HBTxyz &v = GetPhysicalVelocity(i);
      double dx[3], dv[3];
      for (int j = 0; j < 3; j++)
      {
        dx[j] = x[j] - refPos[j];
        if (HBTConfig.PeriodicBoundaryOn)
          dx[j] = NEAREST(dx[j]);
        dx[j] *= Cosmology.ScaleFactor; // physical
        dv[j] = v[j] - refVel[j] + Cosmology.Hz * dx[j];
        K += dv[j] * dv[j] * m;
      }
      AMx += (dx[1] * dv[2] - dx[2] * dv[1]) * m;
      AMy += (dx[2] * dv[0] - dx[0] * dv[2]) * m;
      AMz += (dx[0] * dv[1] - dx[1] * dv[0]) * m;
      M += m;
    }
    E /= M;
    K *= 0.5 / M;
    SpecificPotentialEnergy = E - K;
    SpecificKineticEnergy = K;
    SpecificAngularMomentum[0] = AMx / M;
    SpecificAngularMomentum[1] = AMy / M;
    SpecificAngularMomentum[2] = AMz / M;
=======
	if(NumPart<=1)
	{
	  SpecificPotentialEnergy=0.;
	  SpecificKineticEnergy=0.;
	  SpecificAngularMomentum[0]=SpecificAngularMomentum[1]=SpecificAngularMomentum[2]=0.;
	  return;
	}
	double E=0., K=0., AMx=0., AMy=0., AMz=0., M=0.;
	#pragma omp parallel for reduction(+:E, K, AMx, AMy, AMz, M) if(NumPart>100)
	for(HBTInt i=0;i<NumPart;i++)
	{
	  HBTReal m=GetMass(i);
	  E+=Elist[i].E*m;
	  const HBTxyz & x=GetComovingPosition(i);
	  const HBTxyz v=GetPhysicalVelocity(i);
	  double dx[3], dv[3];
	  for(int j=0;j<3;j++)
	  {
		dx[j]=x[j]-refPos[j];
		if(HBTConfig.PeriodicBoundaryOn) dx[j]=NEAREST(dx[j]);
		dx[j]*=Cosmology.ScaleFactor; //physical
		dv[j]=v[j]-refVel[j]+Cosmology.Hz*dx[j];
		K+=dv[j]*dv[j]*m;
	  }
	  AMx+=(dx[1]*dv[2]-dx[2]*dv[1])*m;
	  AMy+=(dx[2]*dv[0]-dx[0]*dv[2])*m;
	  AMz+=(dx[0]*dv[1]-dx[1]*dv[0])*m;
	  M+=m;
	}
	E/=M;
	K*=0.5/M;
	SpecificPotentialEnergy=E-K;
	SpecificKineticEnergy=K;
	SpecificAngularMomentum[0]=AMx/M;
	SpecificAngularMomentum[1]=AMy/M;
	SpecificAngularMomentum[2]=AMz/M;
>>>>>>> 3d713da6
  }
};
inline void RefineBindingEnergyOrder(EnergySnapshot_t &ESnap, HBTInt Size, GravityTree_t &tree, HBTxyz &RefPos,
                                     HBTxyz &RefVel)
{ // reorder the first Size particles according to their self-binding energy
  auto &Elist = ESnap.Elist;
  auto &Particles = ESnap.Particles;
  tree.Build(ESnap, Size);
  vector<ParticleEnergy_t> Einner(Size);
#pragma omp parallel if (Size > 100)
  {
<<<<<<< HEAD
#pragma omp for
    for (HBTInt i = 0; i < Size; i++)
    {
      HBTInt pid = Elist[i].pid;
      Einner[i].pid = i;
      Einner[i].E = tree.BindingEnergy(Particles[pid].ComovingPosition, Particles[pid].PhysicalVelocity, RefPos, RefVel,
                                       Particles[pid].Mass);
    }
#pragma omp single
    sort(Einner.begin(), Einner.end(), CompEnergy);
#pragma omp for
    for (HBTInt i = 0; i < Size; i++)
    {
      Einner[i] = Elist[Einner[i].pid];
    }
#pragma omp for
    for (HBTInt i = 0; i < Size; i++)
    {
      Elist[i] = Einner[i];
    }
  }
}
void Subhalo_t::Unbind(const Snapshot_t &epoch)
{ // the reference frame (pos and vel) should already be initialized before unbinding.
  HBTInt MaxSampleSize = HBTConfig.MaxSampleSizeOfPotentialEstimate;
  bool RefineMostboundParticle = (MaxSampleSize > 0 && HBTConfig.RefineMostboundParticle);
  HBTReal BoundMassPrecision = HBTConfig.BoundMassPrecision;

  /* Need to initialise here, since orphans/disrupted objects do not call the
   * function used to set the value of TracerIndex (CountParticleTypes). This
   * prevents accessing entries beyond the corresponding particle array. */
  TracerIndex = 0;

  if (Particles.size() < HBTConfig.MinNumPartOfSub) // not enough src particles, can be due to masking
=======
	#pragma omp for
	for(HBTInt i=0;i<Size;i++)
	{
	  HBTInt pid=Elist[i].pid;
	  Einner[i].pid=i;
	  Einner[i].E=tree.BindingEnergy(Particles[pid].ComovingPosition, Particles[pid].GetPhysicalVelocity(), RefPos, RefVel, Particles[pid].Mass);
	}
	#pragma omp single
	sort(Einner.begin(), Einner.end(), CompEnergy);
	#pragma omp for
	for(HBTInt i=0;i<Size;i++)
	{
	  Einner[i]=Elist[Einner[i].pid];
	}
	#pragma omp for
	for(HBTInt i=0;i<Size;i++)
	{
	  Elist[i]=Einner[i];
	}
  }
}
void Subhalo_t::Unbind(const Snapshot_t &epoch)
{//the reference frame (pos and vel) should already be initialized before unbinding.
  HBTInt MaxSampleSize=HBTConfig.MaxSampleSizeOfPotentialEstimate;
  bool RefineMostboundParticle=(MaxSampleSize>0&&HBTConfig.RefineMostboundParticle);
  HBTReal BoundMassPrecision=HBTConfig.BoundMassPrecision;
  
  /* Need to initialise here, since orphans/disrupted objects do not call the
   * function used to set the value of TracerIndex (CountParticleTypes). This 
   * prevents accessing entries beyond the corresponding particle array. */
  TracerIndex = 0;
  
  if(Particles.size()<HBTConfig.MinNumPartOfSub)//not enough src particles, can be due to masking
>>>>>>> 3d713da6
  {
    if (IsAlive())
      SnapshotIndexOfDeath = epoch.GetSnapshotIndex();
  }

  if (Particles.size() == 0)
  {
    Nbound = 0;
    CountParticles();
#ifdef SAVE_BINDING_ENERGY
    Energies.clear();
#endif
    return;
  }
  if (Particles.size() == 1)
  {
    Nbound = 1;
    CountParticles();
#ifdef SAVE_BINDING_ENERGY
    Energies.resize(1);
    Energies[0] = 0.;
#endif
    return;
  }
  HBTxyz OldRefPos, OldRefVel;
  auto &RefPos = ComovingAveragePosition;
  auto &RefVel = PhysicalAverageVelocity;

  auto OldMostboundParticle = Particles[0]; // backup
  GravityTree_t tree;
  tree.Reserve(Particles.size());
  Nbound = Particles.size(); // start from full set
  if (MaxSampleSize > 0 && Nbound > MaxSampleSize)
    random_shuffle(Particles.begin(), Particles.end()); // shuffle for easy resampling later.
  HBTInt Nlast;

  vector<ParticleEnergy_t> Elist(Nbound);
  for (HBTInt i = 0; i < Nbound; i++)
    Elist[i].pid = i;
  EnergySnapshot_t ESnap(Elist.data(), Elist.size(), Particles, epoch);
<<<<<<< HEAD
  bool CorrectionLoop = false;
  while (true)
  {
    if (CorrectionLoop)
    { // correct the potential due to removed particles
      HBTxyz RefVelDiff;
      epoch.RelativeVelocity(OldRefPos, OldRefVel, RefPos, RefVel, RefVelDiff);
      HBTReal dK = 0.5 * VecNorm(RefVelDiff);
      EnergySnapshot_t ESnapCorrection(&Elist[Nbound], Nlast - Nbound, Particles,
                                       epoch); // point to freshly removed particles
      tree.Build(ESnapCorrection);
#pragma omp parallel for if (Nlast > 100)
      for (HBTInt i = 0; i < Nbound; i++)
      {
        HBTInt pid = Elist[i].pid;
        auto &x = Particles[pid].ComovingPosition;
        auto &v = Particles[pid].PhysicalVelocity;
        HBTxyz OldVel;
        epoch.RelativeVelocity(x, v, OldRefPos, OldRefVel, OldVel);
        Elist[i].E += VecDot(OldVel, RefVelDiff) + dK - tree.EvaluatePotential(x, 0);
        ;
      }
      Nlast = Nbound;
    }
    else
    {
      Nlast = Nbound;
      HBTInt np_tree = Nlast;
      if (MaxSampleSize > 0 && Nlast > MaxSampleSize) // downsample
      {
        np_tree = MaxSampleSize;
        ESnap.SetMassUnit((HBTReal)Nlast / MaxSampleSize);
      }
      tree.Build(ESnap, np_tree);
#pragma omp parallel for if (Nlast > 100)
      for (HBTInt i = 0; i < Nlast; i++)
      {
        HBTInt pid = Elist[i].pid;
        HBTReal mass;
        if (i < np_tree)
          mass = ESnap.GetMass(i); // to correct for self-gravity
        else
          mass = 0.; // not sampled in tree, no self gravity to correct
        Elist[i].E =
          tree.BindingEnergy(Particles[pid].ComovingPosition, Particles[pid].PhysicalVelocity, RefPos, RefVel, mass);
#ifdef UNBIND_WITH_THERMAL_ENERGY
        Elist[i].E += Particles[pid].InternalEnergy;
#endif
      }
      ESnap.SetMassUnit(1.); // reset, no necessary
    }
    Nbound = PartitionBindingEnergy(Elist, Nlast); // TODO: parallelize this.
=======
  bool CorrectionLoop=false;
	while(true)
	{
	  if(CorrectionLoop)
	  {//correct the potential due to removed particles
		HBTxyz RefVelDiff;
		epoch.RelativeVelocity(OldRefPos, OldRefVel, RefPos, RefVel, RefVelDiff);
		HBTReal dK=0.5*VecNorm(RefVelDiff);
		EnergySnapshot_t ESnapCorrection(&Elist[Nbound], Nlast-Nbound, Particles, epoch); //point to freshly removed particles
		tree.Build(ESnapCorrection); 
		#pragma omp parallel for if(Nlast>100)
		for(HBTInt i=0;i<Nbound;i++)
		{
		  HBTInt pid=Elist[i].pid;
		  auto &x=Particles[pid].ComovingPosition;
		  auto v=Particles[pid].GetPhysicalVelocity();
		  HBTxyz OldVel;
		  epoch.RelativeVelocity(x,v,OldRefPos, OldRefVel, OldVel);
		  Elist[i].E+=VecDot(OldVel, RefVelDiff)+dK-tree.EvaluatePotential(x, 0);;
		}
		Nlast=Nbound;
	  }
	  else
	  {
		Nlast=Nbound;
		HBTInt np_tree=Nlast;
		if(MaxSampleSize>0&&Nlast>MaxSampleSize)//downsample
		{
		  np_tree=MaxSampleSize;
		  ESnap.SetMassUnit((HBTReal)Nlast/MaxSampleSize);
		}
		tree.Build(ESnap, np_tree);
		#pragma omp parallel for if(Nlast>100)
		for(HBTInt i=0;i<Nlast;i++)
		{
		  HBTInt pid=Elist[i].pid;
		  HBTReal mass;
		  if(i<np_tree)
			mass=ESnap.GetMass(i); //to correct for self-gravity
		  else
			mass=0.;//not sampled in tree, no self gravity to correct
		  Elist[i].E=tree.BindingEnergy(Particles[pid].ComovingPosition, Particles[pid].GetPhysicalVelocity(), RefPos, RefVel, mass);
		#ifdef UNBIND_WITH_THERMAL_ENERGY
		  Elist[i].E+=Particles[pid].InternalEnergy;
		#endif
		}
		ESnap.SetMassUnit(1.);//reset, no necessary
	  }
		Nbound=PartitionBindingEnergy(Elist, Nlast);//TODO: parallelize this.
>>>>>>> 3d713da6
#ifdef NO_STRIPPING
    Nbound = Nlast;
#endif
<<<<<<< HEAD
    if (Nbound < HBTConfig.MinNumPartOfSub) // disruption
    {
      Nbound = 1;
      Nlast = 1;
      if (IsAlive())
        SnapshotIndexOfDeath = epoch.GetSnapshotIndex();
      for (auto &&p : Particles)
      {
        if (p.Id == OldMostboundParticle.Id)
        {
          swap(p, Particles[0]); // restore old most-bound to beginning
          break;
        }
      }
      copyHBTxyz(ComovingAveragePosition, ComovingMostBoundPosition);
      copyHBTxyz(PhysicalAverageVelocity, PhysicalMostBoundVelocity);
      Mbound = Particles[0].Mass;
      break;
    }
    else
    {
      sort(Elist.begin() + Nbound, Elist.begin() + Nlast, CompEnergy); // only sort the unbound part
      HBTInt Ndiff = Nlast - Nbound;
      if (Ndiff < Nbound)
      {
        if (MaxSampleSize <= 0 || Ndiff < MaxSampleSize)
        {
          CorrectionLoop = true;
          copyHBTxyz(OldRefPos, RefPos);
          copyHBTxyz(OldRefVel, RefVel);
        }
      }
      Mbound = ESnap.AverageVelocity(PhysicalAverageVelocity, Nbound);
      ESnap.AveragePosition(ComovingAveragePosition, Nbound);
      if (Nbound >= Nlast * BoundMassPrecision) // converge
      {
        if (!IsAlive())
          SnapshotIndexOfDeath = SpecialConst::NullSnapshotId; // clear death snapshot
        if (IsTrapped())
        {
          SnapshotIndexOfSink = SpecialConst::NullSnapshotId;
          SinkTrackId = SpecialConst::NullTrackId; // clear sinktrack as well
        }
        // update particle list
        sort(Elist.begin(), Elist.begin() + Nbound, CompEnergy); // sort the self-bound part
        if (RefineMostboundParticle && Nbound > MaxSampleSize)   // refine most-bound particle, not necessary usually..
          RefineBindingEnergyOrder(ESnap, MaxSampleSize, tree, RefPos, RefVel);
        // todo: optimize this with in-place permutation, to avoid mem alloc and copying.
        ParticleList_t p(Particles.size());
        for (HBTInt i = 0; i < Particles.size(); i++)
        {
          p[i] = Particles[Elist[i].pid];
          Elist[i].pid = i; // update particle index in Elist as well.
        }
        Particles.swap(p);
        // update mostbound coordinate
        copyHBTxyz(ComovingMostBoundPosition, Particles[0].ComovingPosition);
        copyHBTxyz(PhysicalMostBoundVelocity, Particles[0].PhysicalVelocity);
        break;
      }
    }
  }
  ESnap.AverageKinematics(SpecificSelfPotentialEnergy, SpecificSelfKineticEnergy, SpecificAngularMomentum, Nbound,
                          RefPos, RefVel); // only use CoM frame when unbinding and calculating Kinematics
  CountParticleTypes();
=======
		if(Nbound<HBTConfig.MinNumPartOfSub)//disruption
		{
		  Nbound=1;
		  Nlast=1;
		  if(IsAlive())
		    SnapshotIndexOfDeath=epoch.GetSnapshotIndex();
		  for(auto &&p: Particles)
		  {
			if(p.Id==OldMostboundParticle.Id)
			{
			  swap(p, Particles[0]);//restore old most-bound to beginning
			  break;
			}
		  }
		  copyHBTxyz(ComovingAveragePosition, ComovingMostBoundPosition);
		  copyHBTxyz(PhysicalAverageVelocity, PhysicalMostBoundVelocity);
		  Mbound=Particles[0].Mass;
		  break;
		}
		else
		{
		  sort(Elist.begin()+Nbound, Elist.begin()+Nlast, CompEnergy); //only sort the unbound part
		  HBTInt Ndiff=Nlast-Nbound;
		  if(Ndiff<Nbound)
		  {
			if(MaxSampleSize<=0||Ndiff<MaxSampleSize)
			{
			  CorrectionLoop=true;
			  copyHBTxyz(OldRefPos, RefPos);
			  copyHBTxyz(OldRefVel, RefVel);
			}
		  }
		  Mbound=ESnap.AverageVelocity(PhysicalAverageVelocity, Nbound);
		  ESnap.AveragePosition(ComovingAveragePosition, Nbound);
		  if(Nbound>=Nlast*BoundMassPrecision)//converge
		  {
			if(!IsAlive())
			  SnapshotIndexOfDeath=SpecialConst::NullSnapshotId;//clear death snapshot
			if(IsTrapped())
			{
			  SnapshotIndexOfSink=SpecialConst::NullSnapshotId;
			  SinkTrackId=SpecialConst::NullTrackId;//clear sinktrack as well
			}
			//update particle list
			sort(Elist.begin(), Elist.begin()+Nbound, CompEnergy); //sort the self-bound part
			if(RefineMostboundParticle&&Nbound>MaxSampleSize)//refine most-bound particle, not necessary usually..
			  RefineBindingEnergyOrder(ESnap, MaxSampleSize, tree, RefPos, RefVel);
			//todo: optimize this with in-place permutation, to avoid mem alloc and copying.
			ParticleList_t p(Particles.size());
			for(HBTInt i=0;i<Particles.size();i++)
			{
			  p[i]=Particles[Elist[i].pid];
			  Elist[i].pid=i;//update particle index in Elist as well.
			}
			Particles.swap(p);
			//update mostbound coordinate
			copyHBTxyz(ComovingMostBoundPosition, Particles[0].ComovingPosition);
			copyHBTxyz(PhysicalMostBoundVelocity, Particles[0].GetPhysicalVelocity());
			break;
		  }
		}
	}
	ESnap.AverageKinematics(SpecificSelfPotentialEnergy, SpecificSelfKineticEnergy, SpecificAngularMomentum, Nbound, RefPos, RefVel);//only use CoM frame when unbinding and calculating Kinematics
	CountParticleTypes();
>>>>>>> 3d713da6
#ifdef SAVE_BINDING_ENERGY
  Energies.resize(Nbound);
#pragma omp paralle for if (Nbound > 100)
  for (HBTInt i = 0; i < Nbound; i++)
    Energies[i] = Elist[i].E;
#endif
}
void Subhalo_t::RecursiveUnbind(SubhaloList_t &Subhalos, const Snapshot_t &snap)
{
  bool is_orphan = (Nbound <= 1);
  ParticleList_t particle_backup;
  if (is_orphan)
    particle_backup = Particles; // orphans do not participate
  for (HBTInt i = 0; i < NestedSubhalos.size(); i++)
  {
    auto subid = NestedSubhalos[i];
    auto &subhalo = Subhalos[subid];
    subhalo.RecursiveUnbind(Subhalos, snap);
    Particles.insert(Particles.end(), subhalo.Particles.begin() + subhalo.Nbound,
                     subhalo.Particles.end()); // the mostbound particle of orphan is treated as bound and thus does not
                                               // feed to its host subhalo. However, it can still be collected by the
                                               // central subhalo as it is not masked out from the fof particles.
  }
  if (is_orphan)
    Particles.swap(particle_backup); // restore to single particle for unbinding
  Unbind(snap);
  if (is_orphan)
    Particles.swap(particle_backup); // set to extended list, to feed to its host
}

void Subhalo_t::TruncateSource()
{
  HBTInt Nsource;
  if (Nbound <= 1)
    Nsource = Nbound;
  else
    Nsource = Nbound * HBTConfig.SourceSubRelaxFactor;
  if (Nsource > Particles.size())
    Nsource = Particles.size();
  Particles.resize(Nsource);
}

void SubhaloSnapshot_t::RefineParticles()
{ // it's more expensive to build an exclusive list. so do inclusive here.
  // TODO: ensure the inclusive unbinding is stable (contaminating particles from big subhaloes may hurdle the unbinding

/*#ifdef _OPENMP
 if(ParallelizeHaloes) cout<<"Unbinding with HaloPara...\n";
 else cout<<"Unbinding with ParticlePara...\n";
#else
 cout<<"Unbinding..."<<endl;
#endif*/
#ifdef INCLUSIVE_MASS
#pragma omp parallel for schedule(dynamic, 1) if (ParallelizeHaloes)
  for (HBTInt subid = 0; subid < Subhalos.size(); subid++)
  {
    Subhalos[subid].Unbind(*this);
    Subhalos[subid].TruncateSource();
  }
#else
  HBTInt NumHalos = MemberTable.SubGroups.size();
#pragma omp parallel for schedule(dynamic, 1) if (ParallelizeHaloes)
  for (HBTInt haloid = 0; haloid < NumHalos; haloid++)
  {
    auto &subgroup = MemberTable.SubGroups[haloid];
    if (subgroup.size() == 0)
      continue;
    // add new satellites to central's NestedSubhalos
    auto &central = Subhalos[subgroup[0]];
    auto &nests = central.NestedSubhalos;
    auto old_membercount = nests.size();
    auto &heads = MemberTable.SubGroupsOfHeads[haloid];
    // update central member list (append other heads except itself)
    nests.insert(nests.end(), heads.begin() + 1, heads.end());
    central.RecursiveUnbind(Subhalos, *this);
    nests.resize(old_membercount); // restore old satellite list
  }
// unbind field subs
#pragma omp parallel
  {
    HBTInt NumField = MemberTable.SubGroups[-1].size();
#pragma omp for schedule(dynamic, 1) nowait
    for (HBTInt i = 0; i < NumField; i++)
    {
      HBTInt subid = MemberTable.SubGroups[-1][i];
      Subhalos[subid].Unbind(*this);
    }
    // unbind new-born subs
    HBTInt NumSubOld = MemberTable.AllMembers.size(), NumSub = Subhalos.size();
#pragma omp for schedule(dynamic, 1)
    for (HBTInt i = NumSubOld; i < NumSub; i++)
    {
      Subhalos[i].Unbind(*this);
    }
#pragma omp for schedule(dynamic, 1)
    for (HBTInt i = 0; i < NumSub; i++)
      Subhalos[i].TruncateSource();
  }
#endif
}<|MERGE_RESOLUTION|>--- conflicted
+++ resolved
@@ -107,15 +107,9 @@
   {
     return Particles[GetParticle(i)].Mass * MassFactor;
   }
-<<<<<<< HEAD
-  const HBTxyz &GetPhysicalVelocity(HBTInt i) const
-  {
-    return Particles[GetParticle(i)].PhysicalVelocity;
-=======
   const HBTxyz GetPhysicalVelocity(HBTInt i) const
   {
-        return Particles[GetParticle(i)].GetPhysicalVelocity();
->>>>>>> 3d713da6
+    return Particles[GetParticle(i)].GetPhysicalVelocity();
   }
   const HBTxyz &GetComovingPosition(HBTInt i) const
   {
@@ -124,7 +118,6 @@
   double AverageVelocity(HBTxyz &CoV, HBTInt NumPart)
   /*mass weighted average velocity*/
   {
-<<<<<<< HEAD
     HBTInt i, j;
     double svx, svy, svz, msum;
 
@@ -142,7 +135,7 @@
     for (i = 0; i < NumPart; i++)
     {
       HBTReal m = GetMass(i);
-      const HBTxyz &v = GetPhysicalVelocity(i);
+      const HBTxyz v = GetPhysicalVelocity(i);
       msum += m;
       svx += v[0] * m;
       svy += v[1] * m;
@@ -153,35 +146,6 @@
     CoV[1] = svy / msum;
     CoV[2] = svz / msum;
     return msum;
-=======
-	HBTInt i,j;
-	double svx,svy,svz,msum;
-	
-	if(0==NumPart) return 0.;
-	if(1==NumPart) 
-	{
-	  copyHBTxyz(CoV, GetPhysicalVelocity(0));
-	  return GetMass(0);
-	}
-	
-	svx=svy=svz=0.;
-	msum=0.;
-	#pragma omp parallel for reduction(+:msum, svx, svy, svz) if(NumPart>100)
-	for(i=0;i<NumPart;i++)
-	{
-	  HBTReal m=GetMass(i);
-	  const HBTxyz v=GetPhysicalVelocity(i);
-	  msum+=m;
-	  svx+=v[0]*m;
-	  svy+=v[1]*m;
-	  svz+=v[2]*m;
-	}
-	
-	CoV[0]=svx/msum;
-	CoV[1]=svy/msum;
-	CoV[2]=svz/msum;
-	return msum;
->>>>>>> 3d713da6
   }
   double AveragePosition(HBTxyz &CoM, HBTInt NumPart)
   /*mass weighted average position*/
@@ -245,7 +209,6 @@
    the refVel has been updated.
    */
   {
-<<<<<<< HEAD
     if (NumPart <= 1)
     {
       SpecificPotentialEnergy = 0.;
@@ -260,7 +223,7 @@
       HBTReal m = GetMass(i);
       E += Elist[i].E * m;
       const HBTxyz &x = GetComovingPosition(i);
-      const HBTxyz &v = GetPhysicalVelocity(i);
+      const HBTxyz v = GetPhysicalVelocity(i);
       double dx[3], dv[3];
       for (int j = 0; j < 3; j++)
       {
@@ -283,44 +246,6 @@
     SpecificAngularMomentum[0] = AMx / M;
     SpecificAngularMomentum[1] = AMy / M;
     SpecificAngularMomentum[2] = AMz / M;
-=======
-	if(NumPart<=1)
-	{
-	  SpecificPotentialEnergy=0.;
-	  SpecificKineticEnergy=0.;
-	  SpecificAngularMomentum[0]=SpecificAngularMomentum[1]=SpecificAngularMomentum[2]=0.;
-	  return;
-	}
-	double E=0., K=0., AMx=0., AMy=0., AMz=0., M=0.;
-	#pragma omp parallel for reduction(+:E, K, AMx, AMy, AMz, M) if(NumPart>100)
-	for(HBTInt i=0;i<NumPart;i++)
-	{
-	  HBTReal m=GetMass(i);
-	  E+=Elist[i].E*m;
-	  const HBTxyz & x=GetComovingPosition(i);
-	  const HBTxyz v=GetPhysicalVelocity(i);
-	  double dx[3], dv[3];
-	  for(int j=0;j<3;j++)
-	  {
-		dx[j]=x[j]-refPos[j];
-		if(HBTConfig.PeriodicBoundaryOn) dx[j]=NEAREST(dx[j]);
-		dx[j]*=Cosmology.ScaleFactor; //physical
-		dv[j]=v[j]-refVel[j]+Cosmology.Hz*dx[j];
-		K+=dv[j]*dv[j]*m;
-	  }
-	  AMx+=(dx[1]*dv[2]-dx[2]*dv[1])*m;
-	  AMy+=(dx[2]*dv[0]-dx[0]*dv[2])*m;
-	  AMz+=(dx[0]*dv[1]-dx[1]*dv[0])*m;
-	  M+=m;
-	}
-	E/=M;
-	K*=0.5/M;
-	SpecificPotentialEnergy=E-K;
-	SpecificKineticEnergy=K;
-	SpecificAngularMomentum[0]=AMx/M;
-	SpecificAngularMomentum[1]=AMy/M;
-	SpecificAngularMomentum[2]=AMz/M;
->>>>>>> 3d713da6
   }
 };
 inline void RefineBindingEnergyOrder(EnergySnapshot_t &ESnap, HBTInt Size, GravityTree_t &tree, HBTxyz &RefPos,
@@ -332,14 +257,13 @@
   vector<ParticleEnergy_t> Einner(Size);
 #pragma omp parallel if (Size > 100)
   {
-<<<<<<< HEAD
 #pragma omp for
     for (HBTInt i = 0; i < Size; i++)
     {
       HBTInt pid = Elist[i].pid;
       Einner[i].pid = i;
-      Einner[i].E = tree.BindingEnergy(Particles[pid].ComovingPosition, Particles[pid].PhysicalVelocity, RefPos, RefVel,
-                                       Particles[pid].Mass);
+      Einner[i].E = tree.BindingEnergy(Particles[pid].ComovingPosition, Particles[pid].GetPhysicalVelocity(), RefPos,
+                                       RefVel, Particles[pid].Mass);
     }
 #pragma omp single
     sort(Einner.begin(), Einner.end(), CompEnergy);
@@ -367,41 +291,6 @@
   TracerIndex = 0;
 
   if (Particles.size() < HBTConfig.MinNumPartOfSub) // not enough src particles, can be due to masking
-=======
-	#pragma omp for
-	for(HBTInt i=0;i<Size;i++)
-	{
-	  HBTInt pid=Elist[i].pid;
-	  Einner[i].pid=i;
-	  Einner[i].E=tree.BindingEnergy(Particles[pid].ComovingPosition, Particles[pid].GetPhysicalVelocity(), RefPos, RefVel, Particles[pid].Mass);
-	}
-	#pragma omp single
-	sort(Einner.begin(), Einner.end(), CompEnergy);
-	#pragma omp for
-	for(HBTInt i=0;i<Size;i++)
-	{
-	  Einner[i]=Elist[Einner[i].pid];
-	}
-	#pragma omp for
-	for(HBTInt i=0;i<Size;i++)
-	{
-	  Elist[i]=Einner[i];
-	}
-  }
-}
-void Subhalo_t::Unbind(const Snapshot_t &epoch)
-{//the reference frame (pos and vel) should already be initialized before unbinding.
-  HBTInt MaxSampleSize=HBTConfig.MaxSampleSizeOfPotentialEstimate;
-  bool RefineMostboundParticle=(MaxSampleSize>0&&HBTConfig.RefineMostboundParticle);
-  HBTReal BoundMassPrecision=HBTConfig.BoundMassPrecision;
-  
-  /* Need to initialise here, since orphans/disrupted objects do not call the
-   * function used to set the value of TracerIndex (CountParticleTypes). This 
-   * prevents accessing entries beyond the corresponding particle array. */
-  TracerIndex = 0;
-  
-  if(Particles.size()<HBTConfig.MinNumPartOfSub)//not enough src particles, can be due to masking
->>>>>>> 3d713da6
   {
     if (IsAlive())
       SnapshotIndexOfDeath = epoch.GetSnapshotIndex();
@@ -442,7 +331,6 @@
   for (HBTInt i = 0; i < Nbound; i++)
     Elist[i].pid = i;
   EnergySnapshot_t ESnap(Elist.data(), Elist.size(), Particles, epoch);
-<<<<<<< HEAD
   bool CorrectionLoop = false;
   while (true)
   {
@@ -459,7 +347,7 @@
       {
         HBTInt pid = Elist[i].pid;
         auto &x = Particles[pid].ComovingPosition;
-        auto &v = Particles[pid].PhysicalVelocity;
+        auto v = Particles[pid].GetPhysicalVelocity();
         HBTxyz OldVel;
         epoch.RelativeVelocity(x, v, OldRefPos, OldRefVel, OldVel);
         Elist[i].E += VecDot(OldVel, RefVelDiff) + dK - tree.EvaluatePotential(x, 0);
@@ -486,8 +374,8 @@
           mass = ESnap.GetMass(i); // to correct for self-gravity
         else
           mass = 0.; // not sampled in tree, no self gravity to correct
-        Elist[i].E =
-          tree.BindingEnergy(Particles[pid].ComovingPosition, Particles[pid].PhysicalVelocity, RefPos, RefVel, mass);
+        Elist[i].E = tree.BindingEnergy(Particles[pid].ComovingPosition, Particles[pid].GetPhysicalVelocity(), RefPos,
+                                        RefVel, mass);
 #ifdef UNBIND_WITH_THERMAL_ENERGY
         Elist[i].E += Particles[pid].InternalEnergy;
 #endif
@@ -495,61 +383,9 @@
       ESnap.SetMassUnit(1.); // reset, no necessary
     }
     Nbound = PartitionBindingEnergy(Elist, Nlast); // TODO: parallelize this.
-=======
-  bool CorrectionLoop=false;
-	while(true)
-	{
-	  if(CorrectionLoop)
-	  {//correct the potential due to removed particles
-		HBTxyz RefVelDiff;
-		epoch.RelativeVelocity(OldRefPos, OldRefVel, RefPos, RefVel, RefVelDiff);
-		HBTReal dK=0.5*VecNorm(RefVelDiff);
-		EnergySnapshot_t ESnapCorrection(&Elist[Nbound], Nlast-Nbound, Particles, epoch); //point to freshly removed particles
-		tree.Build(ESnapCorrection); 
-		#pragma omp parallel for if(Nlast>100)
-		for(HBTInt i=0;i<Nbound;i++)
-		{
-		  HBTInt pid=Elist[i].pid;
-		  auto &x=Particles[pid].ComovingPosition;
-		  auto v=Particles[pid].GetPhysicalVelocity();
-		  HBTxyz OldVel;
-		  epoch.RelativeVelocity(x,v,OldRefPos, OldRefVel, OldVel);
-		  Elist[i].E+=VecDot(OldVel, RefVelDiff)+dK-tree.EvaluatePotential(x, 0);;
-		}
-		Nlast=Nbound;
-	  }
-	  else
-	  {
-		Nlast=Nbound;
-		HBTInt np_tree=Nlast;
-		if(MaxSampleSize>0&&Nlast>MaxSampleSize)//downsample
-		{
-		  np_tree=MaxSampleSize;
-		  ESnap.SetMassUnit((HBTReal)Nlast/MaxSampleSize);
-		}
-		tree.Build(ESnap, np_tree);
-		#pragma omp parallel for if(Nlast>100)
-		for(HBTInt i=0;i<Nlast;i++)
-		{
-		  HBTInt pid=Elist[i].pid;
-		  HBTReal mass;
-		  if(i<np_tree)
-			mass=ESnap.GetMass(i); //to correct for self-gravity
-		  else
-			mass=0.;//not sampled in tree, no self gravity to correct
-		  Elist[i].E=tree.BindingEnergy(Particles[pid].ComovingPosition, Particles[pid].GetPhysicalVelocity(), RefPos, RefVel, mass);
-		#ifdef UNBIND_WITH_THERMAL_ENERGY
-		  Elist[i].E+=Particles[pid].InternalEnergy;
-		#endif
-		}
-		ESnap.SetMassUnit(1.);//reset, no necessary
-	  }
-		Nbound=PartitionBindingEnergy(Elist, Nlast);//TODO: parallelize this.
->>>>>>> 3d713da6
 #ifdef NO_STRIPPING
     Nbound = Nlast;
 #endif
-<<<<<<< HEAD
     if (Nbound < HBTConfig.MinNumPartOfSub) // disruption
     {
       Nbound = 1;
@@ -607,7 +443,7 @@
         Particles.swap(p);
         // update mostbound coordinate
         copyHBTxyz(ComovingMostBoundPosition, Particles[0].ComovingPosition);
-        copyHBTxyz(PhysicalMostBoundVelocity, Particles[0].PhysicalVelocity);
+        copyHBTxyz(PhysicalMostBoundVelocity, Particles[0].GetPhysicalVelocity());
         break;
       }
     }
@@ -615,72 +451,6 @@
   ESnap.AverageKinematics(SpecificSelfPotentialEnergy, SpecificSelfKineticEnergy, SpecificAngularMomentum, Nbound,
                           RefPos, RefVel); // only use CoM frame when unbinding and calculating Kinematics
   CountParticleTypes();
-=======
-		if(Nbound<HBTConfig.MinNumPartOfSub)//disruption
-		{
-		  Nbound=1;
-		  Nlast=1;
-		  if(IsAlive())
-		    SnapshotIndexOfDeath=epoch.GetSnapshotIndex();
-		  for(auto &&p: Particles)
-		  {
-			if(p.Id==OldMostboundParticle.Id)
-			{
-			  swap(p, Particles[0]);//restore old most-bound to beginning
-			  break;
-			}
-		  }
-		  copyHBTxyz(ComovingAveragePosition, ComovingMostBoundPosition);
-		  copyHBTxyz(PhysicalAverageVelocity, PhysicalMostBoundVelocity);
-		  Mbound=Particles[0].Mass;
-		  break;
-		}
-		else
-		{
-		  sort(Elist.begin()+Nbound, Elist.begin()+Nlast, CompEnergy); //only sort the unbound part
-		  HBTInt Ndiff=Nlast-Nbound;
-		  if(Ndiff<Nbound)
-		  {
-			if(MaxSampleSize<=0||Ndiff<MaxSampleSize)
-			{
-			  CorrectionLoop=true;
-			  copyHBTxyz(OldRefPos, RefPos);
-			  copyHBTxyz(OldRefVel, RefVel);
-			}
-		  }
-		  Mbound=ESnap.AverageVelocity(PhysicalAverageVelocity, Nbound);
-		  ESnap.AveragePosition(ComovingAveragePosition, Nbound);
-		  if(Nbound>=Nlast*BoundMassPrecision)//converge
-		  {
-			if(!IsAlive())
-			  SnapshotIndexOfDeath=SpecialConst::NullSnapshotId;//clear death snapshot
-			if(IsTrapped())
-			{
-			  SnapshotIndexOfSink=SpecialConst::NullSnapshotId;
-			  SinkTrackId=SpecialConst::NullTrackId;//clear sinktrack as well
-			}
-			//update particle list
-			sort(Elist.begin(), Elist.begin()+Nbound, CompEnergy); //sort the self-bound part
-			if(RefineMostboundParticle&&Nbound>MaxSampleSize)//refine most-bound particle, not necessary usually..
-			  RefineBindingEnergyOrder(ESnap, MaxSampleSize, tree, RefPos, RefVel);
-			//todo: optimize this with in-place permutation, to avoid mem alloc and copying.
-			ParticleList_t p(Particles.size());
-			for(HBTInt i=0;i<Particles.size();i++)
-			{
-			  p[i]=Particles[Elist[i].pid];
-			  Elist[i].pid=i;//update particle index in Elist as well.
-			}
-			Particles.swap(p);
-			//update mostbound coordinate
-			copyHBTxyz(ComovingMostBoundPosition, Particles[0].ComovingPosition);
-			copyHBTxyz(PhysicalMostBoundVelocity, Particles[0].GetPhysicalVelocity());
-			break;
-		  }
-		}
-	}
-	ESnap.AverageKinematics(SpecificSelfPotentialEnergy, SpecificSelfKineticEnergy, SpecificAngularMomentum, Nbound, RefPos, RefVel);//only use CoM frame when unbinding and calculating Kinematics
-	CountParticleTypes();
->>>>>>> 3d713da6
 #ifdef SAVE_BINDING_ENERGY
   Energies.resize(Nbound);
 #pragma omp paralle for if (Nbound > 100)
