--- conflicted
+++ resolved
@@ -45,9 +45,6 @@
 #define MPI_HBT_REAL MPI_FLOAT
 #endif
 
-<<<<<<< HEAD
-// the user should ganrantee that HBTInt can at least hold NP_DM
-=======
 // Type to store velocities
 #ifdef HBT_REAL4_VEL
 typedef float HBTVelType;
@@ -56,7 +53,7 @@
 typedef HBTReal HBTVelType;
 #define MPI_HBT_VEL MPI_HBT_REAL
 #endif
-typedef array <HBTVelType, 3> HBTvel;
+typedef array<HBTVelType, 3> HBTvel;
 
 // Type to store masses
 #ifdef HBT_REAL4_MASS
@@ -67,8 +64,7 @@
 #define MPI_HBT_MASS MPI_HBT_REAL
 #endif
 
-// the user should ganrantee that HBTInt can at least hold NP_DM 
->>>>>>> 3d713da6
+// the user should ganrantee that HBTInt can at least hold NP_DM
 #ifdef HBT_INT8
 typedef long HBTInt;
 #define HBTIFMT "%ld"
