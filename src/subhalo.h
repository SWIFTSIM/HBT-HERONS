--- conflicted
+++ resolved
@@ -32,11 +32,7 @@
 #ifndef DM_ONLY
   HBTInt NboundType[TypeMax];
   float MboundType[TypeMax];
-<<<<<<< HEAD
 #endif
-=======
-#endif  
->>>>>>> 3d713da6
   HBTInt TracerIndex; // Index of the most bound collisionless particle, used as tracer.
   HBTInt HostHaloId;
   HBTInt Rank; // 0 for central and field subs, >0 for satellites
@@ -91,15 +87,9 @@
   HBTInt MostBoundParticleId; // a shortcut to the first particle in Particles, for easier IO in GALFORM
 
   // for merging
-  HBTInt SinkTrackId; // the trackId it sinked to, -1 if it hasn't sunk.
-
-<<<<<<< HEAD
-=======
-  //for merging  
-  HBTInt SinkTrackId; //the trackId it sinked to, -1 if it hasn't sunk.
+  HBTInt SinkTrackId;         // the trackId it sinked to, -1 if it hasn't sunk.
   HBTInt NestedParentTrackId; // the trackID of the subhalo containing this subhalo, or -1 for top level subhalos
-  
->>>>>>> 3d713da6
+
   ParticleList_t Particles;
 #ifdef SAVE_BINDING_ENERGY
   vector<float> Energies;
@@ -235,10 +225,7 @@
   void FillDepthRecursive(HBTInt subid, int depth);
   void FillDepth();
   void MergeRecursive(HBTInt subid);
-<<<<<<< HEAD
-=======
   void SetNestedParentIds();
->>>>>>> 3d713da6
 
 public:
   SubhaloList_t Subhalos;
@@ -257,16 +244,12 @@
   }
   ~SubhaloSnapshot_t()
   {
-<<<<<<< HEAD
-    H5Tclose(H5T_SubhaloInDisk);
-    H5Tclose(H5T_SubhaloInMem);
+    // This destructor may be called after HDF5 and MPI have shut down
+    if (H5Iis_valid(H5T_SubhaloInDisk))
+      H5Tclose(H5T_SubhaloInDisk);
+    if (H5Iis_valid(H5T_SubhaloInMem))
+      H5Tclose(H5T_SubhaloInMem);
     My_Type_free(&MPI_HBT_SubhaloShell_t);
-=======
-        // This destructor may be called after HDF5 and MPI have shut down
-        if(H5Iis_valid(H5T_SubhaloInDisk)) H5Tclose(H5T_SubhaloInDisk);
-        if(H5Iis_valid(H5T_SubhaloInMem))  H5Tclose(H5T_SubhaloInMem);
-        My_Type_free(&MPI_HBT_SubhaloShell_t);
->>>>>>> 3d713da6
   }
   string GetSubDir();
   void GetSubFileName(string &filename, int iFile, const string &ftype = "Sub");
@@ -277,14 +260,9 @@
     // TODO
     cout << "Clean() not implemented yet\n";
   }
-<<<<<<< HEAD
   void UpdateParticles(MpiWorker_t &world, const ParticleSnapshot_t &snapshot);
   //   void ParticleIndexToId();
-=======
-  void UpdateParticles(MpiWorker_t & world, const ParticleSnapshot_t & snapshot);
-//   void ParticleIndexToId();
   void UpdateMostBoundPosition(MpiWorker_t &world, const ParticleSnapshot_t &part_snap);
->>>>>>> 3d713da6
   void AssignHosts(MpiWorker_t &world, HaloSnapshot_t &halo_snap, const ParticleSnapshot_t &part_snap);
   void PrepareCentrals(MpiWorker_t &world, HaloSnapshot_t &halo_snap);
   void RefineParticles();
@@ -302,11 +280,7 @@
   {
     return Subhalos[index].ComovingMostBoundPosition;
   }
-<<<<<<< HEAD
-  const HBTxyz &GetPhysicalVelocity(HBTInt index) const
-=======
   const HBTxyz GetPhysicalVelocity(HBTInt index) const
->>>>>>> 3d713da6
   {
     return Subhalos[index].PhysicalAverageVelocity;
   }
