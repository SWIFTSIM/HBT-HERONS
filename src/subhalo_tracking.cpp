--- conflicted
+++ resolved
@@ -167,7 +167,6 @@
 
 inline HBTInt GetLocalHostId(HBTInt pid, const HaloSnapshot_t &halo_snap, const ParticleSnapshot_t &part_snap)
 {
-<<<<<<< HEAD
   HBTInt hostid = halo_snap.ParticleHash.GetIndex(pid);
   if (hostid < 0) // not in the haloes, =-1
   {
@@ -200,38 +199,6 @@
     }
     else
       LocalSubhalos.push_back(move(Subhalos[subid]));
-=======
-	HBTInt hostid=halo_snap.ParticleHash.GetIndex(pid);
-	if(hostid<0)//not in the haloes, =-1
-	{
-	  if(part_snap.GetIndex(pid)==SpecialConst::NullParticleId)
-		hostid--;//not in this snapshot either, =-2
-	}
-	return hostid;
-}
-void FindLocalHosts(const HaloSnapshot_t &halo_snap, const ParticleSnapshot_t &part_snap, vector <Subhalo_t> & Subhalos, vector <Subhalo_t> &LocalSubhalos)
-{
-  #pragma omp parallel for 
-  for(HBTInt subid=0;subid<Subhalos.size();subid++)
-  {
-	if(Subhalos[subid].Particles.size())
-	  Subhalos[subid].HostHaloId=GetLocalHostId(Subhalos[subid].Particles[Subhalos[subid].TracerIndex].Id, halo_snap, part_snap);
-	else
-	  Subhalos[subid].HostHaloId=-1;
-  }
-  
-  HBTInt nsub=0;
-  for(HBTInt subid=0;subid<Subhalos.size();subid++)
-  {
-	if(Subhalos[subid].HostHaloId<0&&Subhalos[subid].Particles.size())//only move nonempty subhalos
-	{
-	  if(subid>nsub)
-		Subhalos[nsub]=move(Subhalos[subid]);//there should be a default move assignement operator.
-	  nsub++;
-	}
-	else
-	  LocalSubhalos.push_back(move(Subhalos[subid]));
->>>>>>> 3d713da6
   }
   Subhalos.resize(nsub);
 }
@@ -258,13 +225,8 @@
   TrackParticleIds.resize(NumSubhalos);
   if (thisrank == root)
   {
-<<<<<<< HEAD
     for (HBTInt i = 0; i < Subhalos.size(); i++)
       TrackParticleIds[i] = Subhalos[i].Particles[Subhalos[i].TracerIndex].Id;
-=======
-	for(HBTInt i=0;i<Subhalos.size();i++)
-	  TrackParticleIds[i]=Subhalos[i].Particles[Subhalos[i].TracerIndex].Id;
->>>>>>> 3d713da6
   }
   MPI_Bcast(TrackParticleIds.data(), NumSubhalos, MPI_HBT_INT, root, world.Communicator);
 
@@ -296,7 +258,6 @@
   // send particles and nests; no scatterw, do it manually
   MPI_Datatype MPI_HBT_Particle;
   Particle_t().create_MPI_type(MPI_HBT_Particle);
-<<<<<<< HEAD
   vector<vector<int>> SendSizes(world.size()), SendNestSizes(world.size());
   vector<MPI_Request> Req0, Req1, ReqNest0, ReqNest1;
   if (thisrank == root)
@@ -423,128 +384,6 @@
 void FindOtherHostsSafely(MpiWorker_t &world, int root, const HaloSnapshot_t &halo_snap,
                           const ParticleSnapshot_t &part_snap, vector<Subhalo_t> &Subhalos,
                           vector<Subhalo_t> &LocalSubhalos, MPI_Datatype MPI_Subhalo_Shell_Type)
-=======
-  vector <vector<int> > SendSizes(world.size()), SendNestSizes(world.size());
-  vector <MPI_Request> Req0,Req1, ReqNest0, ReqNest1;
-  if(thisrank==root)
-  {
-	vector <vector <MPI_Aint> > SendBuffers(world.size()), SendNestBuffers(world.size());
-	for(HBTInt subid=0;subid<NumSubhalos;subid++)//packing
-	{
-	  int rank=GlobalHostIds[subid].Rank;
-	  auto & Particles=Subhalos[subid].Particles;
-	  MPI_Aint p;
-	  MPI_Get_address(Particles.data(),&p);
-	  SendBuffers[rank].push_back(p);
-	  SendSizes[rank].push_back(Particles.size());
-	  
-	  auto & Nest=Subhalos[subid].NestedSubhalos;
-	  MPI_Get_address(Nest.data(),&p);
-	  SendNestBuffers[rank].push_back(p);
-	  SendNestSizes[rank].push_back(Nest.size());
-	}
-	Req0.resize(world.size());
-	Req1.resize(world.size());
-	ReqNest0.resize(world.size());
-	ReqNest1.resize(world.size());
-	for(int rank=0;rank<world.size();rank++)
-	{
-	  {
-	  MPI_Isend(SendSizes[rank].data(), SendSizes[rank].size(), MPI_INT, rank, 0, world.Communicator, &Req0[rank]);
-	  MPI_Datatype SendType;
-	  MPI_Type_create_hindexed(SendSizes[rank].size(), SendSizes[rank].data(), SendBuffers[rank].data(), MPI_HBT_Particle, &SendType);
-	  MPI_Type_commit(&SendType);
-	  MPI_Isend(MPI_BOTTOM, 1, SendType, rank, 1, world.Communicator, &Req1[rank]);
-	  MPI_Type_free(&SendType);
-	  }
-	  {
-	  MPI_Isend(SendNestSizes[rank].data(), SendNestSizes[rank].size(), MPI_INT, rank, 0, world.Communicator, &ReqNest0[rank]);
-	  MPI_Datatype SendNestType;
-	  MPI_Type_create_hindexed(SendNestSizes[rank].size(), SendNestSizes[rank].data(), SendNestBuffers[rank].data(), MPI_HBT_INT, &SendNestType);
-	  MPI_Type_commit(&SendNestType);
-	  MPI_Isend(MPI_BOTTOM, 1, SendNestType, rank, 1, world.Communicator, &ReqNest1[rank]);
-	  MPI_Type_free(&SendNestType);
-	  }
-	}
-  }
-  //receive on every process, including root
-	vector <MPI_Aint> ReceiveBuffer, ReceiveNestBuffer;
-	vector <int> ReceiveSize, ReceiveNestSize;
-	int NumNewSubs;
-	MPI_Status stat;
-	MPI_Probe(root, 0, world.Communicator, &stat);
-	MPI_Get_count(&stat, MPI_INT, &NumNewSubs);
-	ReceiveSize.resize(NumNewSubs);
-	MPI_Recv(ReceiveSize.data(), NumNewSubs, MPI_INT, root, 0, world.Communicator, &stat);
-	LocalSubhalos.resize(LocalSubhalos.size()+NumNewSubs);
-	auto NewSubhalos=LocalSubhalos.end()-NumNewSubs;
-	ReceiveBuffer.resize(NumNewSubs);
-	for(int i=0;i<NumNewSubs;i++)
-	{
-	  auto &Particles=NewSubhalos[i].Particles;
-	  Particles.resize(ReceiveSize[i]);
-	  MPI_Aint p;
-	  MPI_Get_address(Particles.data(),&p);
-	  ReceiveBuffer[i]=p;
-	}
-	MPI_Datatype ReceiveType;
-	MPI_Type_create_hindexed(NumNewSubs, ReceiveSize.data(), ReceiveBuffer.data(), MPI_HBT_Particle, &ReceiveType);
-	MPI_Type_commit(&ReceiveType);
-	MPI_Recv(MPI_BOTTOM, 1, ReceiveType, root, 1, world.Communicator, &stat);
-	MPI_Type_free(&ReceiveType);
-	
-	MPI_Type_free(&MPI_HBT_Particle);
-	
-	ReceiveNestSize.resize(NumNewSubs);
-	MPI_Recv(ReceiveNestSize.data(), NumNewSubs, MPI_INT, root, 0, world.Communicator, &stat);
-	ReceiveNestBuffer.resize(NumNewSubs);
-	for(int i=0;i<NumNewSubs;i++)
-	{
-	  auto &Nest=NewSubhalos[i].NestedSubhalos;
-	  Nest.resize(ReceiveNestSize[i]);
-	  MPI_Aint p;
-	  MPI_Get_address(Nest.data(),&p);
-	  ReceiveNestBuffer[i]=p;
-	}
-	MPI_Datatype ReceiveNestType;
-	MPI_Type_create_hindexed(NumNewSubs, ReceiveNestSize.data(), ReceiveNestBuffer.data(), MPI_HBT_INT, &ReceiveNestType);
-	MPI_Type_commit(&ReceiveNestType);
-	MPI_Recv(MPI_BOTTOM, 1, ReceiveNestType, root, 1, world.Communicator, &stat);
-	MPI_Type_free(&ReceiveNestType);
-	
-	if(thisrank==root)
-	{
-// 	  vector <MPI_Status> stats(world.size());
-	  MPI_Waitall(world.size(), Req0.data(), MPI_STATUS_IGNORE);
-	  MPI_Waitall(world.size(), Req1.data(), MPI_STATUS_IGNORE);
-	  MPI_Waitall(world.size(), ReqNest0.data(), MPI_STATUS_IGNORE);
-	  MPI_Waitall(world.size(), ReqNest1.data(), MPI_STATUS_IGNORE);
-	}
-	
-  //copy other properties
-    vector <int> Counts(world.size()), Disps(world.size());
-	vector <Subhalo_t> TmpHalos;
-	if(world.rank()==root)
-	{//reuse GlobalHostIds for sorting
-	  for(HBTInt subid=0;subid<Subhalos.size();subid++)
-	  {
-		Subhalos[subid].HostHaloId=GlobalHostIds[subid].Id;
-// 		assert(GlobalHostIds[subid].n>=-1);
-		GlobalHostIds[subid].Id=subid;
-	  }
-	  stable_sort(GlobalHostIds.begin(), GlobalHostIds.end(), CompareRank);
-	  TmpHalos.resize(Subhalos.size());
-	  for(HBTInt subid=0;subid<Subhalos.size();subid++)
-		TmpHalos[subid]=move(Subhalos[GlobalHostIds[subid].Id]);
-// 		Subhalos[GlobalHostIds[subid].n].MoveTo(TmpHalos[subid], false);
-	  for(int rank=0;rank<world.size();rank++)
-		Counts[rank]=SendSizes[rank].size();
-	  CompileOffsets(Counts, Disps);
-	}
-	MPI_Scatterv(TmpHalos.data(), Counts.data(), Disps.data(), MPI_Subhalo_Shell_Type, &NewSubhalos[0], NumNewSubs, MPI_Subhalo_Shell_Type, root, world.Communicator);
-}
-void FindOtherHostsSafely(MpiWorker_t &world, int root, const HaloSnapshot_t &halo_snap, const ParticleSnapshot_t &part_snap, vector <Subhalo_t> &Subhalos, vector <Subhalo_t> &LocalSubhalos, MPI_Datatype MPI_Subhalo_Shell_Type)
->>>>>>> 3d713da6
 /*break Subhalos into small chunks and then FindOtherHosts() for them, to avoid overflow in MPI message size*/
 {
   const int MaxChunkSize = 1024 * 1024;
@@ -747,7 +586,6 @@
  * subhalo. orphan galaxies are not considered. the shift in center position does not affect the total angular momentum.
  */
 {
-<<<<<<< HEAD
 #pragma omp for
   for (HBTInt i = -1; i < MemberTable.SubGroups.size(); i++)
   {
@@ -772,7 +610,7 @@
             if (&p != &subhalo.Particles[0])
             {
               copyHBTxyz(subhalo.ComovingMostBoundPosition, p.ComovingPosition);
-              copyHBTxyz(subhalo.PhysicalMostBoundVelocity, p.PhysicalVelocity);
+              copyHBTxyz(subhalo.PhysicalMostBoundVelocity, p.GetPhysicalVelocity());
               swap(subhalo.Particles[0], p);
               break;
             }
@@ -782,58 +620,26 @@
           ExclusionList.insert(p.Id); // alternative: only filter most-bounds
       }
     }
-=======
-  #pragma omp for
-  for(HBTInt i=-1;i<MemberTable.SubGroups.size();i++)
-  {
-	auto &Group=MemberTable.SubGroups[i];
-	unordered_set <HBTInt> ExclusionList;
-	{
-	HBTInt np=0;
-	for(auto &&subid: Group)
-	  if(Subhalos[subid].Nbound>1) np+=Subhalos[subid].Nbound;
-	ExclusionList.reserve(np);
-	}
-	for(HBTInt j=Group.size()-1;j>=0;j--)
-	{
-	  auto & subhalo=Subhalos[Group[j]];
-	  if(subhalo.Nbound>1)
-	  {
-		for(auto & p: subhalo.Particles)
-		{
-		  if(ExclusionList.find(p.Id)==ExclusionList.end())
-		  {
-			if(&p!=&subhalo.Particles[0])
-			{
-			  copyHBTxyz(subhalo.ComovingMostBoundPosition, p.ComovingPosition);
-			  copyHBTxyz(subhalo.PhysicalMostBoundVelocity, p.GetPhysicalVelocity());
-			  swap(subhalo.Particles[0], p);
-			  break;
-			}
-		  }
-		}
-		for(auto && p: subhalo.Particles)
-		  ExclusionList.insert(p.Id);//alternative: only filter most-bounds
-	  }
-	}
->>>>>>> 3d713da6
-  }
-}
-
-void SubhaloSnapshot_t::SetNestedParentIds() {
-
-  TrackKeyList_t Ids(*this); 
+  }
+}
+
+void SubhaloSnapshot_t::SetNestedParentIds()
+{
+
+  TrackKeyList_t Ids(*this);
   MappedIndexTable_t<HBTInt, HBTInt> TrackHash;
   TrackHash.Fill(Ids, SpecialConst::NullTrackId);
 
   // Initialize all subhalos to no parent
-  for(auto &&subhalo: Subhalos)
+  for (auto &&subhalo : Subhalos)
     subhalo.NestedParentTrackId = SpecialConst::NullTrackId;
 
   // Use nesting info to set parent trackid
-  for(auto &&subhalo: Subhalos) {
-    for(auto & nested_trackid: subhalo.NestedSubhalos) {
-      HBTInt child_index=TrackHash.GetIndex(nested_trackid);
+  for (auto &&subhalo : Subhalos)
+  {
+    for (auto &nested_trackid : subhalo.NestedSubhalos)
+    {
+      HBTInt child_index = TrackHash.GetIndex(nested_trackid);
       Subhalos[child_index].NestedParentTrackId = subhalo.TrackId;
     }
   }
@@ -1137,7 +943,6 @@
     PurgeMostBoundParticles();
 #endif
 #pragma omp for
-<<<<<<< HEAD
     for (HBTInt i = 0; i < Subhalos.size(); i++)
     {
       Subhalos[i].UpdateTrack(*this);
@@ -1148,19 +953,7 @@
         Subhalos[i].HostHaloId = halo_snap.Halos[HostId].HaloId; // restore global haloid
     }
     GlobalizeTrackReferences();
-=======
-  for(HBTInt i=0;i<Subhalos.size();i++)
-  {
-	Subhalos[i].UpdateTrack(*this);
-	HBTInt HostId=Subhalos[i].HostHaloId;
-	if(HostId<0)
-	  Subhalos[i].HostHaloId=-1;
-	else
-	  Subhalos[i].HostHaloId=halo_snap.Halos[HostId].HaloId;//restore global haloid
-  }
-  GlobalizeTrackReferences();
-  SetNestedParentIds();
->>>>>>> 3d713da6
+    SetNestedParentIds();
   }
 #pragma omp parallel for if (ParallelizeHaloes)
   for (HBTInt i = 0; i < Subhalos.size(); i++)
