--- conflicted
+++ resolved
@@ -347,8 +347,6 @@
     throw invalid_argument(error_message.str());
   }
 
-<<<<<<< HEAD
-=======
   /* We always need at least one particle for core properties of self-bound subhaloes. */
   if(SubCoreSizeMin < 1)
   {
@@ -364,7 +362,6 @@
     throw invalid_argument(error_message.str());
   }
 
->>>>>>> cce7c9fe
   /* Cannot say we subsample in DMO and then disable DM particle subsampling.
    * Conversely, we cannot subsample in hydro and then disable subsampling for all
    * relevant particle types */
