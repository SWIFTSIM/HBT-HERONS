--- conflicted
+++ resolved
@@ -74,20 +74,12 @@
           sx[j] += dx * m;
           sx2[j] += dx * dx * m;
         }
-<<<<<<< HEAD
-        if(NumPart==MaxNumPartMerge)break;
+        if(NumPart==MaxNumPartMerge)
+          break;
         // Next particle in subhalo
       }
-        if(NumPart==MaxNumPartMerge)break;
-=======
-      }
-      if (NumPart == NumPartCoreMax)
-        break;
-      // Next particle in subhalo
-    }
-    if (NumPart == NumPartCoreMax)
-      break;
->>>>>>> 66b6c5f0
+        if(NumPart==MaxNumPartMerge)
+          break;
     // Next pass
   }
 
@@ -149,20 +141,12 @@
           sx[j] += dx * m;
           sx2[j] += dx * dx * m;
         }
-<<<<<<< HEAD
-        if(NumPart==MaxNumPartMerge)break;
+        if(NumPart==MaxNumPartMerge)
+          break;
         // Next particle in subhalo
       }
-    if(NumPart==MaxNumPartMerge)break;
-=======
-      }
-      if (NumPart == NumPartCoreMax)
-        break;
-      // Next particle in subhalo
-    }
-    if (NumPart == NumPartCoreMax)
+    if(NumPart==MaxNumPartMerge)
       break;
->>>>>>> 66b6c5f0
     // Next pass
   }
 
