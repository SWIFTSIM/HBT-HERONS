--- conflicted
+++ resolved
@@ -37,17 +37,10 @@
 };
 extern void create_MPI_Halo_Id_type(MPI_Datatype &MPI_HBTHalo_Id_t);
 
-<<<<<<< HEAD
 class HaloSnapshot_t : public Snapshot_t
 {
   typedef vector<Halo_t> HaloList_t;
   MPI_Datatype MPI_HBT_HaloId_t; // MPI datatype ignoring the particle list
-=======
-class HaloSnapshot_t: public Snapshot_t
-{
-  typedef vector <Halo_t> HaloList_t;
-  MPI_Datatype MPI_HBT_HaloId_t;//MPI datatype ignoring the particle list
->>>>>>> eada82e6
   void BuildMPIDataType();
 
 public:
@@ -56,11 +49,7 @@
   HBTInt NumPartOfLargestHalo;
   MappedIndexTable_t<HBTInt, HBTInt> ParticleHash;
 
-<<<<<<< HEAD
   HaloSnapshot_t() : Snapshot_t(), Halos(), TotNumberOfParticles(0), NumPartOfLargestHalo(0)
-=======
-  HaloSnapshot_t(): Snapshot_t(), Halos(), TotNumberOfParticles(0), NumPartOfLargestHalo(0)
->>>>>>> eada82e6
   {
     BuildMPIDataType();
   }
@@ -69,12 +58,8 @@
     // 	Clear();
     My_Type_free(&MPI_HBT_HaloId_t);
   }
-<<<<<<< HEAD
   void Load(MpiWorker_t &world, int snapshot_index);
-=======
-  void Load(MpiWorker_t & world, int snapshot_index);
   void Load(MpiWorker_t &world, const ParticleSnapshot_t &partsnap);
->>>>>>> eada82e6
   void Clear();
   void UpdateParticles(MpiWorker_t &world, const ParticleSnapshot_t &snapshot);
   //   void ParticleIndexToId();
@@ -82,11 +67,7 @@
   void ClearParticleHash();
   HBTInt size() const
   {
-<<<<<<< HEAD
     return Halos.size();
-=======
-	return Halos.size();
->>>>>>> eada82e6
   }
   HBTInt GetId(HBTInt index) const
   {
