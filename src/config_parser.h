#ifndef CONFIG_PARSER_H_INCLUDED
#define CONFIG_PARSER_H_INCLUDED

#include "datatypes.h"
#include "mpi_wrapper.h"
#include <fstream>
#include <iostream>
#include <sstream>
#include <stdexcept>
#include <string>
#include <vector>

#define HBT_VERSION "1.16.1.MPI"

namespace PhysicalConst
{ // initialized after reading parameter file.
extern HBTReal G;
extern HBTReal H0;
} // namespace PhysicalConst

#define NumberOfCompulsaryConfigEntries 7
class Parameter_t
{ /*!remember to register members in BroadCast() and SetParameterValue() functions if you change them!*/
public:
  // remember to update SetParameterValue() and DumpParameters() accordingly if you change any parameter definition.
  /*compulsory parameters*/
  string SnapshotPath;
  string HaloPath;
  string SubhaloPath;
  string SnapshotFileBase;
  int MaxSnapshotIndex;
  HBTReal BoxSize; // to check the unit of snapshot according to the BoxSize in header
  HBTReal SofteningHalo;
  HBTReal MaxPhysicalSofteningHalo;
  vector<bool> IsSet;

  /*optional*/
  string SnapshotDirBase;
  string SnapshotFormat;
  string GroupFileFormat;
  int MaxConcurrentIO;
  int MinSnapshotIndex;
  int MinNumPartOfSub;
  long GroupParticleIdMask; // only used for a peculiar gadget format.
  HBTReal MassInMsunh;
  HBTReal LengthInMpch;
  HBTReal VelInKmS;
  bool PeriodicBoundaryOn;
  bool SnapshotHasIdBlock; // set to False when your snapshot is sorted according to particle id so that no id block is
                           // present.
  //   bool SnapshotNoMassBlock;//to disable checking for presence of mass block, even if some header.mass==0.
  bool ParticleIdRankStyle; // performance related; load particleId as id ranks. not implemented yet.
  bool ParticleIdNeedHash;  // performance related; disabled if ParticleIdRankStyle is true
  bool SnapshotIdUnsigned;
  bool SaveSubParticleProperties;
  bool MergeTrappedSubhalos; // whether to MergeTrappedSubhalos, see code paper for more info.
  vector<int> SnapshotIdList;
  vector<int> TracerParticleTypes;
  vector<string> SnapshotNameList;

  HBTReal MajorProgenitorMassRatio;
  HBTReal BoundMassPrecision;
  HBTReal SourceSubRelaxFactor;
  HBTReal SubCoreSizeFactor; // coresize=Nbound*CoreSizeFactor, to get center coordinates for the KineticDistance test.
  HBTInt SubCoreSizeMin;     // Minimum coresize

  HBTReal TreeAllocFactor;
  HBTReal TreeNodeOpenAngle;
  HBTInt TreeMinNumOfCells;

  HBTInt MaxSampleSizeOfPotentialEstimate;
  bool RefineMostboundParticle; // whether to further improve mostbound particle accuracy in case a
                                // MaxSampleSizeOfPotentialEstimate is used. this introduces some overhead if true, but
                                // leads to more accuracy mostbound particle

  int TracerParticleBitMask; /* Bitmask used to identify which particle type can be used as tracer */

  /*derived parameters; do not require user input*/
  HBTReal TreeNodeOpenAngleSquare;
  HBTReal TreeNodeResolution;
  HBTReal TreeNodeResolutionHalf;
  HBTReal BoxHalf;
  bool GroupLoadedFullParticle; // whether group particles are loaded with full particle properties or just ids.

  Parameter_t() : IsSet(NumberOfCompulsaryConfigEntries, false), SnapshotIdList(), SnapshotNameList()
  {
    SnapshotDirBase = "";
    SnapshotFormat = "gadget"; // see example config file for alternative formats
    GroupFileFormat = "gadget3_int";
    MaxConcurrentIO = 10;
    MinSnapshotIndex = 0;
    MinNumPartOfSub = 20;
    GroupParticleIdMask = 0;
    MassInMsunh = 1e10;
    LengthInMpch = 1;
    VelInKmS = 1.;
    PeriodicBoundaryOn = true;
    SnapshotHasIdBlock = true;
    ParticleIdRankStyle = false; // to be removed
    ParticleIdNeedHash = true;
    SnapshotIdUnsigned = false;
    SaveSubParticleProperties = false;
#ifdef NO_STRIPPING
    MergeTrappedSubhalos = false;
#else
    MergeTrappedSubhalos = true;
#endif
    MajorProgenitorMassRatio = 0.8;
    BoundMassPrecision = 0.995;
    SourceSubRelaxFactor = 3.;
    SubCoreSizeFactor = 0.25;
    SubCoreSizeMin = 20;
    TreeAllocFactor = 0.8; /* a value of 2 should be more than sufficient*/
    TreeNodeOpenAngle = 0.45;
    TreeMinNumOfCells = 10;
    MaxSampleSizeOfPotentialEstimate = 1000; // set to 0 to disable sampling
    RefineMostboundParticle = true;
    GroupLoadedFullParticle = false;
<<<<<<< HEAD
    MaxPhysicalSofteningHalo = -1; // Indicates no max. physical softening is used.
=======

    /* Tracer-related parameters. If unset, only use collisionless particles (DM
     * + Stars) as tracer. Here we assume they correspond to particle types 1
     * and 4, respectively. */
    TracerParticleTypes = vector<int>{1, 4};
    TracerParticleBitMask = 0;
    for (int i : TracerParticleTypes)
      TracerParticleBitMask += 1 << i;
>>>>>>> e1638e58
  }
  void ReadSnapshotNameList();
  void ParseConfigFile(const char *param_file);
  void SetParameterValue(const string &line);
  void CheckUnsetParameters();
  void BroadCast(MpiWorker_t &world, int root);
  void BroadCast(MpiWorker_t &world, int root, int &snapshot_start, int &snapshot_end)
  {
    BroadCast(world, root);
    world.SyncAtom(snapshot_start, MPI_INT, root);
    world.SyncAtom(snapshot_end, MPI_INT, root);
  }
  void DumpParameters();

  // Decides whether to use comoving or max. physical softening (if defined).
  HBTReal GetCurrentSoftening(HBTReal ScaleFactor); // NOTE: perhaps makes more sense to include in gravity tree...

private:
  bool TryCompulsoryParameterValue(string ParameterName, stringstream &ParameterValue);
  bool TrySingleValueParameter(string ParameterName, stringstream &ParameterValue);
  bool TryMultipleValueParameter(string ParameterName, stringstream &ParameterValues);
};

extern Parameter_t HBTConfig;
extern void ParseHBTParams(int argc, char **argv, Parameter_t &config, int &snapshot_start, int &snapshot_end);
inline void trim_leading_garbage(string &s, const string &garbage_list)
{
  int pos = s.find_first_not_of(garbage_list); // look for any good staff
  if (string::npos != pos)
    s.erase(0, pos); // s=s.substr(pos);
  else               // no good staff, clear everything
    s.clear();
}
inline void trim_trailing_garbage(string &s, const string &garbage_list)
{
  int pos = s.find_first_of(garbage_list);
  if (string::npos != pos)
    s.erase(pos);
}

#define NEAREST(x)                                                                                                     \
  (((x) > HBTConfig.BoxHalf) ? ((x)-HBTConfig.BoxSize) : (((x) < -HBTConfig.BoxHalf) ? ((x) + HBTConfig.BoxSize) : (x)))
inline HBTReal PeriodicDistance(const HBTxyz &x, const HBTxyz &y)
{
  HBTxyz dx;
  dx[0] = x[0] - y[0];
  dx[1] = x[1] - y[1];
  dx[2] = x[2] - y[2];
  if (HBTConfig.PeriodicBoundaryOn)
  {
    dx[0] = NEAREST(dx[0]);
    dx[1] = NEAREST(dx[1]);
    dx[2] = NEAREST(dx[2]);
  }
  return sqrt(dx[0] * dx[0] + dx[1] * dx[1] + dx[2] * dx[2]);
}
#endif<|MERGE_RESOLUTION|>--- conflicted
+++ resolved
@@ -116,9 +116,7 @@
     MaxSampleSizeOfPotentialEstimate = 1000; // set to 0 to disable sampling
     RefineMostboundParticle = true;
     GroupLoadedFullParticle = false;
-<<<<<<< HEAD
     MaxPhysicalSofteningHalo = -1; // Indicates no max. physical softening is used.
-=======
 
     /* Tracer-related parameters. If unset, only use collisionless particles (DM
      * + Stars) as tracer. Here we assume they correspond to particle types 1
@@ -127,7 +125,6 @@
     TracerParticleBitMask = 0;
     for (int i : TracerParticleTypes)
       TracerParticleBitMask += 1 << i;
->>>>>>> e1638e58
   }
   void ReadSnapshotNameList();
   void ParseConfigFile(const char *param_file);
