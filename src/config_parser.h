--- conflicted
+++ resolved
@@ -42,11 +42,8 @@
   int MinSnapshotIndex;
   int MinNumPartOfSub;
   int MinNumTracerPartOfSub;
-<<<<<<< HEAD
   int NumTracerHostFinding;
-=======
   int NumTracersForDescendants;
->>>>>>> 1ba62a9c
   long GroupParticleIdMask; // only used for a peculiar gadget format.
   HBTReal MassInMsunh;
   HBTReal LengthInMpch;
@@ -97,13 +94,9 @@
     MaxConcurrentIO = 10;
     MinSnapshotIndex = 0;
     MinNumPartOfSub = 20;
-<<<<<<< HEAD
     MinNumTracerPartOfSub = 10;
     NumTracerHostFinding = MinNumTracerPartOfSub;
-=======
-    MinNumTracerPartOfSub = 20;
     NumTracersForDescendants = 10;
->>>>>>> 1ba62a9c
     GroupParticleIdMask = 0;
     MassInMsunh = 1e10;
     LengthInMpch = 1;
