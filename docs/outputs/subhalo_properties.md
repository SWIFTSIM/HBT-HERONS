# Subhaloes

There are three types of information datasets that are saved in every HBT-HERONS
output:

- [Bound properties](#bound-properties) based on particles currently bound to the subhalo, like its current mass.
- [Evolutionary milestones](#evolutionary-milestones), such as when the subhalo was initially identified in the simulation.
- [Hierarchical relationships](#hierarchical-relationships) between subhaloes, like which Friends of Friends group a subhalo belongs to.

### Bound properties

These properties are computed for each subhalo within HBT-HERONS using _only_ the
particles that are bound to it at the current output time. As orphan subhaloes do not have
any formally bound particles to them, only a subset of these properties are computed.
We describe what each property means below.

!!! info

    We recommend using the [SOAP](https://github.com/SWIFTSIM/SOAP) post-processing package.
    It is a Python package capable of computing a wide range of subhalo properties using spherical
    and projected apertures, whose sizes are specified based on spherical overdensities or physical
    apertures. It can also use the bound membership information to include or exclude unbound particles.
    It is also unit aware, making each property carry over the correct units.

#### Mass metrics

Different ways to quantify how massive a subhalo is.

| <div style="width:210px">Property</div> | <div style="width:750px">Description</div>                             |
| :------------------------------------- | :-------------------------------------------------------------------------------------------------------------------------------------------------- |
|                `Nbound`                 | The total number of particles bound to the subhalo.                                                                                                 |
|                `Mbound`                 | The total mass of particles bound to the subhalo.                                                                                                   |
|              `NboundType`               | The total number of particles bound to the subhalo, classifed according to their particle type.                                                     |
|              `MboundType`               | The total mass of particles bound to the subhalo, classifed according to their particle type.                                                       |
|             `VmaxPhysical`              | The maximum value of the circularised rotation curve of the subhalo. The centre of the aperture used to compute this quantity corresponds to `ComovingMostBoundPosition`.                                                                            |
|             `BoundM200Crit`             | Mass of a region with a spherical overdensity of 200 times the critical density of the universe. Only bound mass is included and only for centrals. The centre of the aperture used to compute this quantity corresponds to `ComovingMostBoundPosition`. |

!!! warning

    Since the HBT-HERONS definition of spherical overdensity is based on the enclosed mass of **bound particles** only, it does not follow the common convention in the literature, which includes the mass contribution of **all particles**.

    The values provided for $R_{\rm 200}$ and $M_{\rm 200c}$ are therefore lower than the commonly used definition. We only recommend using it as a quick reference, and the user to calculate the spherical overdensity quantities using the accepted definition.

#### Size metrics

Different ways to quantify the size of a subhalo.

| <div style="width:210px">Property</div> | <div style="width:750px">Description</div>                             |
| :-------------------------------------  | :--------------------------------------------------------------------------------------------------------------------------------------------------------- |
|             `RmaxComoving`              | The radius at which the circularised rotation curve of the subhalo reaches its maximum value (`VmaxPhysical`). The centre of the aperture used to compute this quantity corresponds to `ComovingMostBoundPosition`.                                                                             |
|             `RHalfComoving`             | The smallest radius that encloses 50% of the total bound mass. The centre of the aperture used to compute this quantity corresponds to `ComovingMostBoundPosition`.                                                                                                     |
|           `REncloseComoving`            | The smallest radius that encloses 100% of the total bound mass. Useful when interested in doing spatial masking. The centre of the aperture used to compute this quantity corresponds to `ComovingMostBoundPosition`.                                                                |
|         `BoundR200CritComoving`         | The radius of a sphere enclosing a mean density that is 200 times the critical density of the Universe. Only bound mass is included and it is only computed for centrals. The centre of the aperture used to compute this quantity corresponds to `ComovingMostBoundPosition`.  |

#### Position metrics

Different ways to locate the subhalo in 6D phase-space.

| <div style="width:210px">Property</div> | <div style="width:750px">Description</div>                             |
| :-------------------------------------  | :----------------------------------------------------- |
|        `ComovingAveragePosition`        | Mass-weighted average position of all bound particles. |
|        `PhysicalAverageVelocity`        | Mass-weighted average velocity of all bound particles. |
|       `ComovingMostBoundPosition`       | Position of the most bound particle.                   |
|       `PhysicalMostBoundVelocity`       | Velocity of the most bound particle.                   |

#### Shape metrics

Different ways to measure the shape of the subhalo.

| <div style="width:210px">Property</div> | <div style="width:750px">Description</div>                             |
| :-------------------------------------- | :------------------------------------------------ |
| `InertialTensor`                        | Flattened representation of the inertia tensor of the subhalo.                                         |
| `InertialTensorWeighted`                | Flattened representation of the inertia tensor of the subhalo, weighted by particle mass and 3D distance to `ComovingMostBoundPosition`. |
| `InertialEigenVector`                   | Eigenvectors of `InertialTensor`. Only computed if GSL was enabled at compile time. |
| `InertialEigenVectorWeighted`           | Eigenvectors of `InertialTensorWeighted`. Only computed if GSL was enabled at compile time. |

#### Dynamical metrics

Estimates of the internal dynamics and energetics of the subhalo.

| <div style="width:210px">Property</div> | <div style="width:750px">Description</div>                             |
| :-------------------------------------- | :-------------------------------------------------------------------------------------------------------------- |
| `SpecificSelfPotentialEnergy`           | Mass-weighted average potential energy of bound particles.                                                      |
| `SpecificSelfKineticEnergy`             | Mass-weighted average kinetic energy of bound particles in the centre of mass reference frame of the subhalo.   |
| `SpecificAngularMomentum`               | Mass-weighted average angular momentum of bound particles in the centre of mass reference frame of the subhalo. |

#### Miscellaneous

Quantities used for more detailed tracking, restarting runs or debugging.

| <div style="width:210px">Property</div> | <div style="width:750px">Description</div>                             |
| :-------------------------------------- | :----------------------------------------------- |
| `TracerIndex`                           | Bound ranking of the most bound tracer particle. |
| `MostBoundParticleId`                   | ID of the most bound particle.                   |

### Evolutionary milestones

The second type of property corresponds to key events in the evolution of a subhalo, such as when it was first identified or when and if it disrupted. It also includes the peak values of a small subset of properties, which can be useful to have when selecting subhaloes based on their past evolution.

!!! warning

    The milestones get updated as the simulaton is analysed from early to late times. This entails that information from earliest outputs are not reflective of the whole evolution of the subhalo. For example, a subhalo that continously grows in mass will keep updating its `LastMaxMass`. Therefore, the only values that one should use are those stored in the last output of the simulation that you intend to analyse.

| <div style="width:210px">Property</div> | <div style="width:750px">Description</div>                             |
| :-------------------------------------  | :--------------------------------------------------------------------- |
<<<<<<< HEAD
|         `SnapshotOfBirth`          | The output when the subhalo was first identified.                      |
|          `SnapshotOfSink`          | If the subhalo has merged, the output when that happened.              |
|         `SnapshotOfDeath`          | If the subhalo has merged or disrupted, the output when that happened  |
|     `SnapshotOfLastIsolation`      | If the subhalo has been a satellite, when it was last isolated.        |
|      `SnapshotOfLastMaxVmax`       | The output when the subhalo reached its maximum value of VmaxPhysical. |
|      `SnapshotOfLastMaxMass`       | The output when the subhalo reached its maximum value of Mbound        |
=======
|         `SnapshotIndexOfBirth`          | The output when the subhalo was first identified.                      |
|          `SnapshotIndexOfSink`          | If the subhalo has [sunk](../outputs/merger_trees.md/#subhalo-sinking), the output when that happened. If it has not sunk, it equals -1. |
|         `SnapshotIndexOfDeath`          | If the subhalo has sunk or disrupted, the output when that happened. If neither has happened, it equals -1. |
|     `SnapshotIndexOfLastIsolation`      | If the subhalo has ever been a satellite, the output before it ever became a satellite for the first time. If it has always been a central subhalo, it equals -1.    |
|      `SnapshotIndexOfLastMaxVmax`       | The output when the subhalo reached its maximum value of VmaxPhysical. |
|      `SnapshotIndexOfLastMaxMass`       | The output when the subhalo reached its maximum value of Mbound        |
>>>>>>> 3110c7c3
|              `LastMaxMass`              | The maximum mass that the subhalo has reached so far.                  |
|          `LastMaxVmaxPhysical`          | The maximum VmaxPhysical that the subhalo has reached so far.          |

### Hierarchical relationships

The last type of property is used to connect subhaloes between each other at a fixed time or across time.

| <div style="width:210px">Property</div> | <div style="width:750px">Description</div>                             |
| :-------------------------------------  | :--------------------------------------------------------------------- |
|                `TrackId`                | Unique identifier for the subhalo, which persists across time.                      |
|              `SinkTrackId`              | If the subhalo has sunk, the `TrackId` of the subhalo that accreted it. If it has not happened, it equals -1.              |
|           `DescendantTrackId`           | If the subhalo has sunk or disrupted, the `TrackId` of the subhalo that accreted its most bound particles. If neither has happened, it equals -1. |
|          `NestedParentTrackId`          | The `TrackId` of the parent subhalo. Central subhaloes have -1.       |
|              `HostHaloId`               | The Friends of Friends group that this subhalo is a part of. |
|                 `Rank`                  | The mass ranking of the subhalo compared to all of the subhaloes that have the same `HostHaloId`. |
|                 `Depth`                 | The number of hierarchical connections that the subhalo is away from the central, e.g. 0 for centrals, 1 for satellites, 2 for satellites of satellites.                 |<|MERGE_RESOLUTION|>--- conflicted
+++ resolved
@@ -103,21 +103,12 @@
 
 | <div style="width:210px">Property</div> | <div style="width:750px">Description</div>                             |
 | :-------------------------------------  | :--------------------------------------------------------------------- |
-<<<<<<< HEAD
 |         `SnapshotOfBirth`          | The output when the subhalo was first identified.                      |
-|          `SnapshotOfSink`          | If the subhalo has merged, the output when that happened.              |
-|         `SnapshotOfDeath`          | If the subhalo has merged or disrupted, the output when that happened  |
-|     `SnapshotOfLastIsolation`      | If the subhalo has been a satellite, when it was last isolated.        |
+|          `SnapshotOfSink`          | If the subhalo has [sunk](../outputs/merger_trees.md/#subhalo-sinking), the output when that happened. If it has not sunk, it equals -1. |
+|         `SnapshotOfDeath`          | If the subhalo has sunk or disrupted, the output when that happened. If neither has happened, it equals -1. |
+|     `SnapshotOfLastIsolation`      | If the subhalo has ever been a satellite, the output before it ever became a satellite for the first time. If it has always been a central subhalo, it equals -1.    |
 |      `SnapshotOfLastMaxVmax`       | The output when the subhalo reached its maximum value of VmaxPhysical. |
 |      `SnapshotOfLastMaxMass`       | The output when the subhalo reached its maximum value of Mbound        |
-=======
-|         `SnapshotIndexOfBirth`          | The output when the subhalo was first identified.                      |
-|          `SnapshotIndexOfSink`          | If the subhalo has [sunk](../outputs/merger_trees.md/#subhalo-sinking), the output when that happened. If it has not sunk, it equals -1. |
-|         `SnapshotIndexOfDeath`          | If the subhalo has sunk or disrupted, the output when that happened. If neither has happened, it equals -1. |
-|     `SnapshotIndexOfLastIsolation`      | If the subhalo has ever been a satellite, the output before it ever became a satellite for the first time. If it has always been a central subhalo, it equals -1.    |
-|      `SnapshotIndexOfLastMaxVmax`       | The output when the subhalo reached its maximum value of VmaxPhysical. |
-|      `SnapshotIndexOfLastMaxMass`       | The output when the subhalo reached its maximum value of Mbound        |
->>>>>>> 3110c7c3
 |              `LastMaxMass`              | The maximum mass that the subhalo has reached so far.                  |
 |          `LastMaxVmaxPhysical`          | The maximum VmaxPhysical that the subhalo has reached so far.          |
 
